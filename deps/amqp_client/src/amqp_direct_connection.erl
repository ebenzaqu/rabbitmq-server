%% The contents of this file are subject to the Mozilla Public License
%% Version 1.1 (the "License"); you may not use this file except in
%% compliance with the License. You may obtain a copy of the License at
%% http://www.mozilla.org/MPL/
%%
%% Software distributed under the License is distributed on an "AS IS"
%% basis, WITHOUT WARRANTY OF ANY KIND, either express or implied. See the
%% License for the specific language governing rights and limitations
%% under the License.
%%
%% The Original Code is RabbitMQ.
%%
%% The Initial Developer of the Original Code is VMware, Inc.
%% Copyright (c) 2007-2010 VMware, Inc.  All rights reserved.
%%

%% @private
-module(amqp_direct_connection).

-include("amqp_client.hrl").

-behaviour(amqp_gen_connection).

-export([init/1, terminate/2, connect/4, do/2, open_channel_args/1, i/2,
         info_keys/0, handle_message/2, closing/3, channels_terminated/1]).

-record(state, {user,
                vhost,
                collector,
                closing_reason %% undefined | Reason
               }).

-define(INFO_KEYS, [type]).

%%---------------------------------------------------------------------------

init([]) ->
    {ok, #state{}}.

open_channel_args(#state{user = User, vhost = VHost, collector = Collector}) ->
    [User, VHost, Collector].

do(_Method, _State) ->
    ok.

handle_message(Msg, State) ->
    {stop, {unexpected_msg, Msg}, State}.

closing(_ChannelCloseType, Reason, State) ->
    {ok, State#state{closing_reason = Reason}}.

channels_terminated(State = #state{closing_reason = Reason,
                                   collector = Collector}) ->
    rabbit_queue_collector:delete_all(Collector),
    {stop, Reason, State}.

terminate(_Reason, _State) ->
    ok.

i(type, _State) -> direct;
i(Item, _State) -> throw({bad_argument, Item}).

info_keys() ->
    ?INFO_KEYS.

connect(AmqpParams, SIF, _ChMgr, State) ->
    try do_connect(AmqpParams, SIF, State) of
        Return -> Return
    catch
        exit:#amqp_error{name = access_refused} ->
            {error, auth_failure};
        _:Reason ->
            {error, {Reason, erlang:get_stacktrace()}}
    end.

do_connect(#amqp_params{username = Username, password = Pass,
                        virtual_host = VHost},
           SIF, State) ->
    case lists:keymember(rabbit, 1, application:which_applications()) of
<<<<<<< HEAD
        true  -> rabbit_access_control:user_pass_login(User, Pass),
                 rabbit_access_control:check_vhost_access(
                     #user{username = User}, VHost),
=======
        true  -> User = rabbit_access_control:user_pass_login(Username, Pass),
                 rabbit_access_control:check_vhost_access(User, VHost),
>>>>>>> 4b7e75b1
                 {ok, Collector} = SIF(),
                 {ok, rabbit_reader:server_properties(), 0,
                  State#state{user = User,
                              vhost = VHost,
                              collector = Collector}};
        false -> {error, broker_not_found_in_vm}
    end.<|MERGE_RESOLUTION|>--- conflicted
+++ resolved
@@ -77,14 +77,8 @@
                         virtual_host = VHost},
            SIF, State) ->
     case lists:keymember(rabbit, 1, application:which_applications()) of
-<<<<<<< HEAD
-        true  -> rabbit_access_control:user_pass_login(User, Pass),
-                 rabbit_access_control:check_vhost_access(
-                     #user{username = User}, VHost),
-=======
         true  -> User = rabbit_access_control:user_pass_login(Username, Pass),
                  rabbit_access_control:check_vhost_access(User, VHost),
->>>>>>> 4b7e75b1
                  {ok, Collector} = SIF(),
                  {ok, rabbit_reader:server_properties(), 0,
                   State#state{user = User,
