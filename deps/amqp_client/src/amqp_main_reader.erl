%%   The contents of this file are subject to the Mozilla Public License
%%   Version 1.1 (the "License"); you may not use this file except in
%%   compliance with the License. You may obtain a copy of the License at
%%   http://www.mozilla.org/MPL/
%%
%%   Software distributed under the License is distributed on an "AS IS"
%%   basis, WITHOUT WARRANTY OF ANY KIND, either express or implied. See the
%%   License for the specific language governing rights and limitations
%%   under the License.
%%
%%   The Original Code is the RabbitMQ Erlang Client.
%%
%%   The Initial Developers of the Original Code are LShift Ltd.,
%%   Cohesive Financial Technologies LLC., and Rabbit Technologies Ltd.
%%
%%   Portions created by LShift Ltd., Cohesive Financial
%%   Technologies LLC., and Rabbit Technologies Ltd. are Copyright (C)
%%   2007 LShift Ltd., Cohesive Financial Technologies LLC., and Rabbit
%%   Technologies Ltd.;
%%
%%   All Rights Reserved.
%%
%%   Contributor(s): Ben Hood <0x6e6562@gmail.com>.

%% @private
-module(amqp_main_reader).

-include("amqp_client.hrl").

<<<<<<< HEAD
-export([start_link/2]).
=======
-behaviour(gen_server).

-export([start_link/2, register_framing_channel/3, start_heartbeat/2]).
-export([init/1, terminate/2, code_change/3, handle_call/3, handle_cast/2,
         handle_info/2]).
>>>>>>> a0e3907b

-record(mr_state, {sup,
                   sock,
                   message = none, %% none | {Type, Channel, Length}
                   framing_channels = amqp_channel_util:new_channel_dict()}).

<<<<<<< HEAD
start_link(Sock, Framing0Pid) ->
    Sup = self(),
    Pid = proc_lib:spawn_link(
        fun() ->
            State0 = #mr_state{sock = Sock, sup = Sup},
            State1 = register_framing_channel(0, Framing0Pid, none, State0),
            {ok, _Ref} = rabbit_net:async_recv(Sock, 7, infinity),
            main_loop(State1)
        end),
    {ok, Pid}.

main_loop(State = #mr_state{sock = Sock, sup = Sup}) ->
    receive
        {inet_async, Sock, _, _} = InetAsync ->
            main_loop(handle_inet_async(InetAsync, State));
        {heartbeat, Heartbeat} ->
            rabbit_heartbeat:start_heartbeat(Sup, Sock, Heartbeat),
            main_loop(State);
        {register_framing_channel, Number, Pid, Caller} ->
            main_loop(register_framing_channel(Number, Pid, Caller, State));
        timeout ->
            ?LOG_WARN("Main reader (~p) received timeout from heartbeat, "
                      "exiting~n", [self()]),
            exit(connection_timeout);
        socket_closing_timeout ->
            ?LOG_WARN("Main reader (~p) received socket_closing_timeout, "
                      "exiting~n", [self()]),
            exit(socket_closing_timeout);
        close ->
            close(State);
        {'DOWN', _MonitorRef, process, _Pid, _Info} = Down ->
            main_loop(handle_down(Down, State));
        Other ->
            ?LOG_WARN("Main reader (~p) closing: unexpected message ~p",
                      [self(), Other]),
            exit({unexpected_message, Other})
    end.
=======
%%---------------------------------------------------------------------------
%% Interface
%%---------------------------------------------------------------------------

start_link(Sock, Framing0Pid) ->
    gen_server:start_link(?MODULE, [Sock, Framing0Pid], []).

register_framing_channel(MainReaderPid, Number, FramingPid) ->
    gen_server:call(MainReaderPid,
                    {register_framing_channel, Number, FramingPid}, infinity).

start_heartbeat(MainReaderPid, Heartbeat) ->
    gen_server:cast(MainReaderPid, {heartbeat, Heartbeat}).

%%---------------------------------------------------------------------------
%% gen_server callbacks
%%---------------------------------------------------------------------------

init([Sock, Framing0Pid]) ->
    State0 = #mr_state{sock = Sock},
    State1 = internal_register_framing_channel(0, Framing0Pid, State0),
    {ok, _Ref} = rabbit_net:async_recv(Sock, 7, infinity),
    {ok, State1}.

terminate(Reason, #mr_state{sock = Sock}) ->
    Nice = case Reason of
               normal        -> true;
               shutdown      -> true;
               {shutdown, _} -> true;
               _             -> false
           end,
    ok = case Nice of
             true  -> rabbit_net:close(Sock);
             false -> ok
         end.

code_change(_OldVsn, State, _Extra) ->
    State.

handle_call({register_framing_channel, Number, Pid}, _From, State) ->
    {reply, ok, internal_register_framing_channel(Number, Pid, State)}.

handle_cast({heartbeat, Heartbeat}, State = #mr_state{sock = Sock}) ->
    rabbit_heartbeat:start_heartbeat(Sock, Heartbeat),
    {noreply, State}.

handle_info({inet_async, _, _, _} = InetAsync, State) ->
    handle_inet_async(InetAsync, State);
handle_info({'DOWN', _, _, _, _} = Down, State) ->
    handle_down(Down, State);
handle_info(timeout, State) ->
    {stop, connection_timeout, State};
handle_info(socket_closing_timeout, State) ->
    {stop, socket_closing_timeout, State};
handle_info(close, State) ->
    {stop, normal, State}.

%%---------------------------------------------------------------------------
%% Internal plumbing
%%---------------------------------------------------------------------------
>>>>>>> a0e3907b

handle_inet_async({inet_async, Sock, _, Msg},
                  State = #mr_state{sock = Sock,
                                    message = CurMessage}) ->
    {Type, Channel, Length} = case CurMessage of
                                  {T, C, L} -> {T, C, L};
                                  none      -> {none, none, none}
                              end,
    case Msg of
        {ok, <<Payload:Length/binary, ?FRAME_END>>} ->
            case handle_frame(Type, Channel, Payload, State) of
                closed_ok -> {stop, normal, State};
                _         -> {ok, _Ref} =
                                 rabbit_net:async_recv(Sock, 7, infinity),
                             {noreply, State#mr_state{message = none}}
            end;
        {ok, <<NewType:8, NewChannel:16, NewLength:32>>} ->
            {ok, _Ref} = rabbit_net:async_recv(Sock, NewLength + 1, infinity),
            {noreply, State#mr_state{message={NewType, NewChannel, NewLength}}};
        {error, closed} ->
            {stop, socket_closed, State};
        {error, Reason} ->
            {stop, {socket_error, Reason}, State}
    end.

handle_frame(Type, Channel, Payload, State) ->
    case rabbit_reader:analyze_frame(Type, Payload) of
        heartbeat when Channel /= 0 ->
            rabbit_misc:die(frame_error);
        trace when Channel /= 0 ->
            rabbit_misc:die(frame_error);
        %% Match heartbeats and trace frames, but don't do anything with them
        heartbeat ->
            heartbeat;
        trace ->
            trace;
        {method, Method = 'connection.close_ok', none} ->
            pass_frame(Channel, {method, Method}, State),
            closed_ok;
        AnalyzedFrame ->
            pass_frame(Channel, AnalyzedFrame, State)
    end.

pass_frame(Channel, Frame, #mr_state{framing_channels = Channels}) ->
    case amqp_channel_util:resolve_channel_number(Channel, Channels) of
        undefined ->
            ?LOG_INFO("Dropping frame ~p for invalid or closed channel "
                      "number ~p~n", [Frame, Channel]),
            ok;
        FramingPid ->
            rabbit_framing_channel:process(FramingPid, Frame)
    end.

handle_down({'DOWN', _MonitorRef, process, Pid, Info},
            State = #mr_state{framing_channels = Channels}) ->
    case amqp_channel_util:is_channel_pid_registered(Pid, Channels) of
        true ->
            NewChannels =
                amqp_channel_util:unregister_channel_pid(Pid, Channels),
            {noreply, State#mr_state{framing_channels = NewChannels}};
        false ->
            {stop, {unexpected_down, Pid, Info}, State}
    end.

internal_register_framing_channel(
            Number, Pid, State = #mr_state{framing_channels = Channels}) ->
    NewChannels = amqp_channel_util:register_channel(Number, Pid, Channels),
    erlang:monitor(process, Pid),
    State#mr_state{framing_channels = NewChannels}.
<|MERGE_RESOLUTION|>--- conflicted
+++ resolved
@@ -27,60 +27,16 @@
 
 -include("amqp_client.hrl").
 
-<<<<<<< HEAD
--export([start_link/2]).
-=======
 -behaviour(gen_server).
 
 -export([start_link/2, register_framing_channel/3, start_heartbeat/2]).
 -export([init/1, terminate/2, code_change/3, handle_call/3, handle_cast/2,
          handle_info/2]).
->>>>>>> a0e3907b
 
--record(mr_state, {sup,
-                   sock,
+-record(mr_state, {sock,
                    message = none, %% none | {Type, Channel, Length}
                    framing_channels = amqp_channel_util:new_channel_dict()}).
 
-<<<<<<< HEAD
-start_link(Sock, Framing0Pid) ->
-    Sup = self(),
-    Pid = proc_lib:spawn_link(
-        fun() ->
-            State0 = #mr_state{sock = Sock, sup = Sup},
-            State1 = register_framing_channel(0, Framing0Pid, none, State0),
-            {ok, _Ref} = rabbit_net:async_recv(Sock, 7, infinity),
-            main_loop(State1)
-        end),
-    {ok, Pid}.
-
-main_loop(State = #mr_state{sock = Sock, sup = Sup}) ->
-    receive
-        {inet_async, Sock, _, _} = InetAsync ->
-            main_loop(handle_inet_async(InetAsync, State));
-        {heartbeat, Heartbeat} ->
-            rabbit_heartbeat:start_heartbeat(Sup, Sock, Heartbeat),
-            main_loop(State);
-        {register_framing_channel, Number, Pid, Caller} ->
-            main_loop(register_framing_channel(Number, Pid, Caller, State));
-        timeout ->
-            ?LOG_WARN("Main reader (~p) received timeout from heartbeat, "
-                      "exiting~n", [self()]),
-            exit(connection_timeout);
-        socket_closing_timeout ->
-            ?LOG_WARN("Main reader (~p) received socket_closing_timeout, "
-                      "exiting~n", [self()]),
-            exit(socket_closing_timeout);
-        close ->
-            close(State);
-        {'DOWN', _MonitorRef, process, _Pid, _Info} = Down ->
-            main_loop(handle_down(Down, State));
-        Other ->
-            ?LOG_WARN("Main reader (~p) closing: unexpected message ~p",
-                      [self(), Other]),
-            exit({unexpected_message, Other})
-    end.
-=======
 %%---------------------------------------------------------------------------
 %% Interface
 %%---------------------------------------------------------------------------
@@ -141,7 +97,6 @@
 %%---------------------------------------------------------------------------
 %% Internal plumbing
 %%---------------------------------------------------------------------------
->>>>>>> a0e3907b
 
 handle_inet_async({inet_async, Sock, _, Msg},
                   State = #mr_state{sock = Sock,
@@ -210,4 +165,4 @@
             Number, Pid, State = #mr_state{framing_channels = Channels}) ->
     NewChannels = amqp_channel_util:register_channel(Number, Pid, Channels),
     erlang:monitor(process, Pid),
-    State#mr_state{framing_channels = NewChannels}.
+    State#mr_state{framing_channels = NewChannels}.