%%   The contents of this file are subject to the Mozilla Public License
%%   Version 1.1 (the "License"); you may not use this file except in
%%   compliance with the License. You may obtain a copy of the License at
%%   http://www.mozilla.org/MPL/
%%
%%   Software distributed under the License is distributed on an "AS IS"
%%   basis, WITHOUT WARRANTY OF ANY KIND, either express or implied. See the
%%   License for the specific language governing rights and limitations
%%   under the License.
%%
%%   The Original Code is the RabbitMQ Erlang Client.
%%
%%   The Initial Developers of the Original Code are LShift Ltd.,
%%   Cohesive Financial Technologies LLC., and Rabbit Technologies Ltd.
%%
%%   Portions created by LShift Ltd., Cohesive Financial
%%   Technologies LLC., and Rabbit Technologies Ltd. are Copyright (C)
%%   2007 LShift Ltd., Cohesive Financial Technologies LLC., and Rabbit
%%   Technologies Ltd.;
%%
%%   All Rights Reserved.
%%
%%   Contributor(s): Ben Hood <0x6e6562@gmail.com>.
%%

-module(lib_amqp).

-include_lib("rabbit_common/include/rabbit_framing.hrl").
-include("amqp_client.hrl").

-compile(export_all).

start_connection() ->
    amqp_connection:start_direct(#amqp_params{}).

start_connection(Host) ->
<<<<<<< HEAD
    amqp_connection:start_network("guest", "guest", Host).
=======
    amqp_connection:start_network(#amqp_params{host = Host}).
>>>>>>> 4771c20d

start_connection(Host, Port) ->
    amqp_connection:start_network(#amqp_params{host = Host,
                                               port = Port}).

start_channel(Connection) ->
    amqp_connection:open_channel(Connection).

declare_exchange(Channel, X) ->
    declare_exchange(Channel, X, <<"direct">>).

declare_exchange(Channel, X, Type) ->
    ExchangeDeclare = #'exchange.declare'{exchange = X,
                                          type = Type},
    amqp_channel:call(Channel, ExchangeDeclare).

delete_exchange(Channel, X) ->
    ExchangeDelete = #'exchange.delete'{exchange = X},
    #'exchange.delete_ok'{} = amqp_channel:call(Channel, ExchangeDelete).

%%---------------------------------------------------------------------------
%% TODO This whole section of optional properties and mandatory flags
%% may have to be re-thought
publish(Channel, X, RoutingKey, Payload) ->
    publish(Channel, X, RoutingKey, Payload, false).

publish(Channel, X, RoutingKey, Payload, Mandatory)
        when is_boolean(Mandatory)->
    publish(Channel, X, RoutingKey, Payload, Mandatory,
            amqp_util:basic_properties());

publish(Channel, X, RoutingKey, Payload, Properties) ->
    publish(Channel, X, RoutingKey, Payload, false, Properties).

publish(Channel, X, RoutingKey, Payload, Mandatory, Properties) ->
    publish_internal(fun amqp_channel:call/3,
                     Channel, X, RoutingKey, Payload, Mandatory, Properties).

async_publish(Channel, X, RoutingKey, Payload) ->
    async_publish(Channel, X, RoutingKey, Payload, false).

async_publish(Channel, X, RoutingKey, Payload, Mandatory) ->
    publish_internal(fun amqp_channel:cast/3, Channel, X, RoutingKey,
                      Payload, Mandatory, amqp_util:basic_properties()).

publish_internal(Fun, Channel, X, RoutingKey,
                 Payload, Mandatory, Properties) ->
    BasicPublish = #'basic.publish'{exchange = X,
                                    routing_key = RoutingKey,
                                    mandatory = Mandatory},
    Content = #amqp_msg{props = Properties, payload = Payload},
    Fun(Channel, BasicPublish, Content).

%%---------------------------------------------------------------------------

close_channel(Channel) ->
    ChannelClose = #'channel.close'{reply_code = 200,
                                    reply_text = <<"Goodbye">>,
                                    class_id = 0,
                                    method_id = 0},
    #'channel.close_ok'{} = amqp_channel:call(Channel, ChannelClose),
    ok.

close_connection(Connection) ->
    ConnectionClose = #'connection.close'{reply_code = 200,
                                          reply_text = <<"Goodbye">>,
                                          class_id = 0,
                                          method_id = 0},
    #'connection.close_ok'{} = amqp_connection:close(Connection,
                                                     ConnectionClose),
    ok.

teardown(Connection, Channel) ->
    close_channel(Channel),
    close_connection(Connection).


get(Channel, Q) -> get(Channel, Q, true).

get(Channel, Q, NoAck) ->
    BasicGet = #'basic.get'{queue = Q, no_ack = NoAck},
    {Method, Content} = amqp_channel:call(Channel, BasicGet),
    case Method of
        'basic.get_empty' -> 'basic.get_empty';
        _ ->
            #'basic.get_ok'{delivery_tag = DeliveryTag} = Method,
            case NoAck of
                true -> Content;
                false -> {DeliveryTag, Content}
            end
    end.

ack(Channel, DeliveryTag) ->
    BasicAck = #'basic.ack'{delivery_tag = DeliveryTag, multiple = false},
    ok = amqp_channel:cast(Channel, BasicAck).

subscribe(Channel, Q, Consumer) ->
    subscribe(Channel, Q, Consumer, <<>>, true).

subscribe(Channel, Q, Consumer, NoAck) when is_boolean(NoAck) ->
    subscribe(Channel, Q, Consumer, <<>>, NoAck);

subscribe(Channel, Q, Consumer, Tag) ->
    subscribe(Channel, Q, Consumer, Tag, true).

subscribe(Channel, Q, Consumer, Tag, NoAck) ->
    BasicConsume = #'basic.consume'{queue = Q,
                                    consumer_tag = Tag,
                                    no_ack = NoAck},
    #'basic.consume_ok'{consumer_tag = ConsumerTag} =
        amqp_channel:subscribe(Channel, BasicConsume, Consumer),
    ConsumerTag.

unsubscribe(Channel, Tag) ->
    BasicCancel = #'basic.cancel'{consumer_tag = Tag},
    #'basic.cancel_ok'{} = amqp_channel:call(Channel, BasicCancel),
    ok.

%%---------------------------------------------------------------------------
%% Convenience functions for manipulating queues

%% TODO This whole part of the API needs to be refactored to reflect current
%% usage patterns in a sensible way using the defaults that are in the spec
%% file
declare_queue(Channel) ->
    declare_queue(Channel, <<>>).

declare_queue(Channel, QueueDeclare = #'queue.declare'{}) ->
    #'queue.declare_ok'{queue = QueueName}
        = amqp_channel:call(Channel, QueueDeclare),
    QueueName;

declare_queue(Channel, Q) ->
    %% TODO Specifying these defaults is unecessary - this is already taken
    %% care of in the spec file
    QueueDeclare = #'queue.declare'{queue = Q},
    declare_queue(Channel, QueueDeclare).

%% Creates a queue that is exclusive and auto-delete
declare_private_queue(Channel) ->
    declare_queue(Channel, #'queue.declare'{exclusive = true,
                                            auto_delete = true}).

declare_private_queue(Channel, QueueName) ->
    declare_queue(Channel, #'queue.declare'{queue = QueueName,
                                            exclusive = true,
                                            auto_delete = true}).

%%---------------------------------------------------------------------------
%% Basic.Qos

%% Sets the prefetch count for messages delivered on this channel
set_prefetch_count(Channel, Prefetch) ->
    amqp_channel:call(Channel, #'basic.qos'{prefetch_count = Prefetch}).

%%---------------------------------------------------------------------------

delete_queue(Channel, Q) ->
    QueueDelete = #'queue.delete'{queue = Q},
    #'queue.delete_ok'{} = amqp_channel:call(Channel, QueueDelete).

bind_queue(Channel, X, Q, Binding) ->
    QueueBind = #'queue.bind'{queue = Q, exchange = X,
                              routing_key = Binding},
    #'queue.bind_ok'{} = amqp_channel:call(Channel, QueueBind).

unbind_queue(Channel, X, Q, Binding) ->
    Unbind = #'queue.unbind'{queue = Q, exchange = X,
                             routing_key = Binding, arguments = []},
    #'queue.unbind_ok'{} = amqp_channel:call(Channel, Unbind).
<|MERGE_RESOLUTION|>--- conflicted
+++ resolved
@@ -34,11 +34,7 @@
     amqp_connection:start_direct(#amqp_params{}).
 
 start_connection(Host) ->
-<<<<<<< HEAD
-    amqp_connection:start_network("guest", "guest", Host).
-=======
     amqp_connection:start_network(#amqp_params{host = Host}).
->>>>>>> 4771c20d
 
 start_connection(Host, Port) ->
     amqp_connection:start_network(#amqp_params{host = Host,
