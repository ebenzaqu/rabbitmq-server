%%   The contents of this file are subject to the Mozilla Public License
%%   Version 1.1 (the "License"); you may not use this file except in
%%   compliance with the License. You may obtain a copy of the License at
%%   http://www.mozilla.org/MPL/
%%
%%   Software distributed under the License is distributed on an "AS IS"
%%   basis, WITHOUT WARRANTY OF ANY KIND, either express or implied. See the
%%   License for the specific language governing rights and limitations
%%   under the License.
%%
%%   The Original Code is the RabbitMQ Erlang Client.
%%
%%   The Initial Developers of the Original Code are LShift Ltd.,
%%   Cohesive Financial Technologies LLC., and Rabbit Technologies Ltd.
%%
%%   Portions created by LShift Ltd., Cohesive Financial
%%   Technologies LLC., and Rabbit Technologies Ltd. are Copyright (C)
%%   2007 LShift Ltd., Cohesive Financial Technologies LLC., and Rabbit
%%   Technologies Ltd.;
%%
%%   All Rights Reserved.
%%
%%   Contributor(s): Ben Hood <0x6e6562@gmail.com>.
%%

-module(network_client_SUITE).

-export([test_coverage/0, new_connection/1]).

-include("amqp_client.hrl").
-include_lib("eunit/include/eunit.hrl").

-define(ITERATIONS, 100).

basic_get_test() ->
    test_util:basic_get_test(new_connection()).

basic_return_test() ->
    test_util:basic_return_test(new_connection()).

basic_qos_test() ->
    test_util:basic_qos_test(new_connection()).

basic_recover_test() -> 
    test_util:basic_recover_test(new_connection()).

basic_consume_test() -> 
    test_util:basic_consume_test(new_connection()).

large_content_test() ->
    test_util:large_content_test(new_connection()).

lifecycle_test() ->
    test_util:lifecycle_test(new_connection()).

nowait_exchange_declare_test() ->
    test_util:nowait_exchange_declare_test(new_connection()).

basic_ack_test() ->
    test_util:basic_ack_test(new_connection()).

basic_ack_call_test() ->
    test_util:basic_ack_call_test(new_connection()).

channel_lifecycle_test() ->
    test_util:channel_lifecycle_test(new_connection()).

queue_unbind_test() ->
    test_util:queue_unbind_test(new_connection()).

command_serialization_test() ->
    test_util:command_serialization_test(new_connection()).

recover_after_cancel_test() ->
    test_util:recover_after_cancel_test(new_connection()).

teardown_test() ->
    repeat(fun test_util:teardown_test/1, ?ITERATIONS).

rpc_test() ->
    test_util:rpc_test(new_connection()).

pub_and_close_test_() ->
    {timeout, 50,
        fun() ->
            test_util:pub_and_close_test(new_connection(), new_connection())
        end}.

channel_tune_negotiation_test() ->
    amqp_connection:close(new_connection(#amqp_params{ channel_max = 10 })).

%%---------------------------------------------------------------------------
%% Negative Tests

non_existent_exchange_test() -> 
    negative_test_util:non_existent_exchange_test(new_connection()).

bogus_rpc_test() ->
    repeat(fun negative_test_util:bogus_rpc_test/1, ?ITERATIONS).

hard_error_test() ->
    repeat(fun negative_test_util:hard_error_test/1, ?ITERATIONS).

non_existent_user_test() ->
    negative_test_util:non_existent_user_test().

invalid_password_test() ->
    negative_test_util:invalid_password_test().

non_existent_vhost_test() ->
    negative_test_util:non_existent_vhost_test().

no_permission_test() ->
    negative_test_util:no_permission_test().

channel_writer_death_test() ->
    negative_test_util:channel_writer_death_test(new_connection()).

channel_death_test() ->
    negative_test_util:channel_death_test(new_connection()).

shortstr_overflow_property_test() ->
    negative_test_util:shortstr_overflow_property_test(new_connection()).

shortstr_overflow_field_test() ->
    negative_test_util:shortstr_overflow_field_test(new_connection()).
    
%%---------------------------------------------------------------------------
%% Common Functions

repeat(Fun, Times) ->
    [ Fun(new_connection()) || _ <- lists:seq(1, Times)].

new_connection() ->
    new_connection(#amqp_params{}).

<<<<<<< HEAD
new_connection(AmqpParams) ->
    case amqp_connection:start(network, AmqpParams) of
        {ok, Conn}             -> Conn;
        {error, Error} = Error -> Error
    end.
=======
new_connection(Params) ->
    amqp_connection:start_network(Params).
>>>>>>> 3003ea7a

test_coverage() ->
    rabbit_misc:enable_cover(),
    test(),
    rabbit_misc:report_cover().<|MERGE_RESOLUTION|>--- conflicted
+++ resolved
@@ -41,10 +41,10 @@
 basic_qos_test() ->
     test_util:basic_qos_test(new_connection()).
 
-basic_recover_test() -> 
+basic_recover_test() ->
     test_util:basic_recover_test(new_connection()).
 
-basic_consume_test() -> 
+basic_consume_test() ->
     test_util:basic_consume_test(new_connection()).
 
 large_content_test() ->
@@ -92,7 +92,7 @@
 %%---------------------------------------------------------------------------
 %% Negative Tests
 
-non_existent_exchange_test() -> 
+non_existent_exchange_test() ->
     negative_test_util:non_existent_exchange_test(new_connection()).
 
 bogus_rpc_test() ->
@@ -124,7 +124,7 @@
 
 shortstr_overflow_field_test() ->
     negative_test_util:shortstr_overflow_field_test(new_connection()).
-    
+
 %%---------------------------------------------------------------------------
 %% Common Functions
 
@@ -134,16 +134,11 @@
 new_connection() ->
     new_connection(#amqp_params{}).
 
-<<<<<<< HEAD
 new_connection(AmqpParams) ->
     case amqp_connection:start(network, AmqpParams) of
-        {ok, Conn}             -> Conn;
-        {error, Error} = Error -> Error
+        {ok, Conn}            -> Conn;
+        {error, _Err} = Error -> Error
     end.
-=======
-new_connection(Params) ->
-    amqp_connection:start_network(Params).
->>>>>>> 3003ea7a
 
 test_coverage() ->
     rabbit_misc:enable_cover(),
