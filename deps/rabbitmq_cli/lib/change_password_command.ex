--- conflicted
+++ resolved
@@ -19,22 +19,14 @@
   @behaviour CommandBehaviour
   @flags []
 
-<<<<<<< HEAD
   def merge_defaults(args, opts), do: {args, opts}
+
+  def switches(), do: []
 
   def validate(args, _) when length(args) < 2, do: {:validation_failure, :not_enough_args}
   def validate([_|_] = args, _) when length(args) > 2, do: {:validation_failure, :too_many_args}
   def validate(_, _), do: :ok
   def run([_user, _] = args, %{node: node_name}) do
-=======
-  def switches(), do: []
-
-  def run([], _), do: {:not_enough_args, []}
-  def run([user], _), do: {:not_enough_args, [user]}
-  def run([_|_] = args, _) when length(args) > 2, do: {:too_many_args, args}
-  def run([user, _] = args, %{node: node_name} = opts) do
-    info(user, opts)
->>>>>>> 228722f9
     node_name
     |> Helpers.parse_node
     |> :rabbit_misc.rpc_call(:rabbit_auth_backend_internal, :change_password, args)
