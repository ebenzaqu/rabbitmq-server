%% The contents of this file are subject to the Mozilla Public License
%% Version 1.1 (the "License"); you may not use this file except in
%% compliance with the License. You may obtain a copy of the License
%% at http://www.mozilla.org/MPL/
%%
%% Software distributed under the License is distributed on an "AS IS"
%% basis, WITHOUT WARRANTY OF ANY KIND, either express or implied. See
%% the License for the specific language governing rights and
%% limitations under the License.
%%
%% The Original Code is RabbitMQ Federation.
%%
%% The Initial Developer of the Original Code is GoPivotal, Inc.
%% Copyright (c) 2007-2013 GoPivotal, Inc.  All rights reserved.
%%

-module(rabbit_federation_link).

-include_lib("amqp_client/include/amqp_client.hrl").
-include("rabbit_federation.hrl").

-behaviour(gen_server2).

-export([go/0, add_binding/3, remove_bindings/3]).
-export([list_routing_keys/1]). %% For testing

-export([start_link/1]).

-export([init/1, handle_call/3, handle_cast/2, handle_info/2,
         terminate/2, code_change/3]).

-import(rabbit_federation_util, [name/1, vhost/1]).

-record(state, {upstream,
                upstream_params,
                connection,
                channel,
                consumer_tag,
                queue,
                internal_exchange,
                waiting_cmds = gb_trees:empty(),
                next_serial,
                bindings = dict:new(),
                downstream_connection,
                downstream_channel,
                downstream_exchange,
                unacked}).

-define(MAX_CONNECTION_CLOSE_TIMEOUT, 10000).

%%----------------------------------------------------------------------------

%% We start off in a state where we do not connect, since we can first
%% start during exchange recovery, when rabbit is not fully started
%% and the Erlang client is not running. This then gets invoked when
%% the federation app is started.
go() -> cast(go).

add_binding(S, XN, B)      -> cast(XN, {enqueue, S, {add_binding, B}}).
remove_bindings(S, XN, Bs) -> cast(XN, {enqueue, S, {remove_bindings, Bs}}).

list_routing_keys(XN) -> call(XN, list_routing_keys).

%%----------------------------------------------------------------------------

start_link(Args) ->
    gen_server2:start_link(?MODULE, Args, [{timeout, infinity}]).

init({Upstream, XName}) ->
    %% If we are starting up due to a policy change then it's possible
    %% for the exchange to have been deleted before we got here, in which
    %% case it's possible that delete callback would also have been called
    %% before we got here. So check if we still exist.
    case rabbit_exchange:lookup(XName) of
        {ok, X} ->
            UParams = rabbit_federation_upstream:to_params(Upstream, X),
            rabbit_federation_status:report(Upstream, UParams, XName, starting),
            join(rabbit_federation_exchanges),
            join({rabbit_federation_exchange, XName}),
            gen_server2:cast(self(), maybe_go),
            {ok, {not_started, {Upstream, UParams, XName}}};
        {error, not_found} ->
            {stop, gone}
    end.

handle_call(list_routing_keys, _From, State = #state{bindings = Bindings}) ->
    {reply, lists:sort([K || {K, _} <- dict:fetch_keys(Bindings)]), State};

<<<<<<< HEAD
=======
handle_call(stop, _From, State = #state{connection = Conn, queue = Q}) ->
    rabbit_federation_link_util:disposable_channel_call(
      Conn, #'queue.delete'{queue = Q}),
    {stop, normal, ok, State};

>>>>>>> 0790d8f1
handle_call(Msg, _From, State) ->
    {stop, {unexpected_call, Msg}, State}.

handle_cast(maybe_go, S0 = {not_started, _Args}) ->
    case federation_up() of
        true  -> go(S0);
        false -> {noreply, S0}
    end;

handle_cast(go, S0 = {not_started, _Args}) ->
    go(S0);

%% There's a small race - I think we can realise federation is up
%% before 'go' gets invoked. Ignore.
handle_cast(go, State) ->
    {noreply, State};

handle_cast({enqueue, _, _}, State = {not_started, _}) ->
    {noreply, State};

handle_cast({enqueue, Serial, Cmd}, State = #state{waiting_cmds = Waiting}) ->
    Waiting1 = gb_trees:insert(Serial, Cmd, Waiting),
    {noreply, play_back_commands(State#state{waiting_cmds = Waiting1})};

handle_cast(Msg, State) ->
    {stop, {unexpected_cast, Msg}, State}.

handle_info(#'basic.consume_ok'{}, State) ->
    {noreply, State};

handle_info(#'basic.ack'{} = Ack, State = #state{channel = Ch,
                                                 unacked = Unacked}) ->
    Unacked1 = rabbit_federation_link_util:ack(Ack, Ch, Unacked),
    {noreply, State#state{unacked = Unacked1}};

handle_info(#'basic.nack'{} = Nack, State = #state{channel = Ch,
                                                   unacked = Unacked}) ->
    Unacked1 = rabbit_federation_link_util:nack(Nack, Ch, Unacked),
    {noreply, State#state{unacked = Unacked1}};

handle_info({#'basic.deliver'{routing_key  = Key,
                              redelivered  = Redelivered} = DeliverMethod, Msg},
            State = #state{
              upstream            = Upstream = #upstream{max_hops = MaxH},
              upstream_params     = UParams,
              downstream_exchange = #resource{name = XNameBin},
              downstream_channel  = DCh,
              channel             = Ch,
              unacked             = Unacked}) ->
    PublishMethod = #'basic.publish'{exchange    = XNameBin,
                                     routing_key = Key},
    %% TODO add user information here?
    HeadersFun = fun (H) -> update_headers(UParams, Redelivered, H) end,
    %% We need to check should_forward/2 here in case the upstream
    %% does not have federation and thus is using a fanout exchange.
    ForwardFun = fun (H) -> rabbit_federation_util:should_forward(H, MaxH) end,
    Unacked1 = rabbit_federation_link_util:forward(
                 Upstream, DeliverMethod, Ch, DCh, PublishMethod,
                 HeadersFun, ForwardFun, Msg, Unacked),
    {noreply, State#state{unacked = Unacked1}};

handle_info(#'basic.cancel'{}, State = #state{upstream            = Upstream,
                                              upstream_params     = UParams,
                                              downstream_exchange = XName}) ->
    rabbit_federation_link_util:connection_error(
      local, basic_cancel, Upstream, UParams, XName, State);

handle_info({'DOWN', _Ref, process, Pid, Reason},
            State = #state{downstream_channel  = DCh,
                           channel             = Ch,
                           upstream            = Upstream,
                           upstream_params     = UParams,
                           downstream_exchange = XName}) ->
    rabbit_federation_link_util:handle_down(
      Pid, Reason, Ch, DCh, {Upstream, UParams, XName}, State);

handle_info(Msg, State) ->
    {stop, {unexpected_info, Msg}, State}.

terminate(_Reason, {not_started, _}) ->
    ok;

terminate(Reason, #state{downstream_connection = DConn,
                         connection            = Conn,
                         upstream              = Upstream,
                         upstream_params       = UParams,
                         downstream_exchange   = XName}) ->
    rabbit_federation_link_util:ensure_connection_closed(DConn),
    rabbit_federation_link_util:ensure_connection_closed(Conn),
    rabbit_federation_link_util:log_terminate(Reason, Upstream, UParams, XName),
    ok.

code_change(_OldVsn, State, _Extra) ->
    {ok, State}.

%%----------------------------------------------------------------------------

call(XName, Msg) -> [gen_server2:call(Pid, Msg, infinity) || Pid <- x(XName)].
cast(Msg)        -> [gen_server2:cast(Pid, Msg) || Pid <- all()].
cast(XName, Msg) -> [gen_server2:cast(Pid, Msg) || Pid <- x(XName)].

join(Name) ->
    pg2_fixed:create(Name),
    ok = pg2_fixed:join(Name, self()).

all() ->
    pg2_fixed:create(rabbit_federation_exchanges),
    pg2_fixed:get_members(rabbit_federation_exchanges).

x(XName) ->
    pg2_fixed:create({rabbit_federation_exchange, XName}),
    pg2_fixed:get_members({rabbit_federation_exchange, XName}).

%%----------------------------------------------------------------------------

federation_up() -> is_pid(whereis(rabbit_federation_app)).

handle_command({add_binding, Binding}, State) ->
    add_binding(Binding, State);

handle_command({remove_bindings, Bindings}, State) ->
    lists:foldl(fun remove_binding/2, State, Bindings).

play_back_commands(State = #state{waiting_cmds = Waiting,
                                  next_serial  = Next}) ->
    case gb_trees:is_empty(Waiting) of
        false -> case gb_trees:take_smallest(Waiting) of
                     {Next, Cmd, Waiting1} ->
                         %% The next one. Just execute it.
                         play_back_commands(
                           handle_command(Cmd, State#state{
                                                 waiting_cmds = Waiting1,
                                                 next_serial  = Next + 1}));
                     {Serial, _Cmd, Waiting1} when Serial < Next ->
                         %% This command came from before we executed
                         %% binding:list_for_source. Ignore it.
                         play_back_commands(State#state{
                                              waiting_cmds = Waiting1});
                     _ ->
                         %% Some future command. Don't do anything.
                         State
                 end;
        true  -> State
    end.

add_binding(B, State) ->
    binding_op(fun record_binding/2, bind_cmd(bind, B, State), B, State).

remove_binding(B, State) ->
    binding_op(fun forget_binding/2, bind_cmd(unbind, B, State), B, State).

record_binding(B = #binding{destination = Dest},
               State = #state{bindings = Bs}) ->
    {DoIt, Set} = case dict:find(key(B), Bs) of
                      error       -> {true,  sets:from_list([Dest])};
                      {ok, Dests} -> {false, sets:add_element(
                                               Dest, Dests)}
                  end,
    {DoIt, State#state{bindings = dict:store(key(B), Set, Bs)}}.

forget_binding(B = #binding{destination = Dest},
               State = #state{bindings = Bs}) ->
    Dests = sets:del_element(Dest, dict:fetch(key(B), Bs)),
    {DoIt, Bs1} = case sets:size(Dests) of
                      0 -> {true,  dict:erase(key(B), Bs)};
                      _ -> {false, dict:store(key(B), Dests, Bs)}
                  end,
    {DoIt, State#state{bindings = Bs1}}.

binding_op(UpdateFun, Cmd, B = #binding{args = Args},
           State = #state{channel = Ch}) ->
    {DoIt, State1} =
        case rabbit_misc:table_lookup(Args, ?BINDING_HEADER) of
            undefined  -> UpdateFun(B, State);
            {array, _} -> {Cmd =/= ignore, State}
        end,
    case DoIt of
        true  -> amqp_channel:call(Ch, Cmd);
        false -> ok
    end,
    State1.

bind_cmd(Type, #binding{key = Key, args = Args},
         State = #state{internal_exchange = IntXNameBin,
                        upstream_params   = UpstreamParams}) ->
    #upstream_params{x_or_q = X} = UpstreamParams,
    case update_binding(Args, State) of
        ignore  -> ignore;
        NewArgs -> bind_cmd0(Type, name(X), IntXNameBin, Key, NewArgs)
    end.

bind_cmd0(bind, Source, Destination, RoutingKey, Arguments) ->
    #'exchange.bind'{source      = Source,
                     destination = Destination,
                     routing_key = RoutingKey,
                     arguments   = Arguments};

bind_cmd0(unbind, Source, Destination, RoutingKey, Arguments) ->
    #'exchange.unbind'{source      = Source,
                       destination = Destination,
                       routing_key = RoutingKey,
                       arguments   = Arguments}.

%% This function adds information about the current node to the
%% binding arguments, or returns 'ignore' if it determines the binding
%% should propagate no further. The interesting part is the latter.
%%
%% We want bindings to propagate in the same way as messages
%% w.r.t. max_hops - if we determine that a message can get from node
%% A to B (assuming bindings are in place) then it follows that a
%% binding at B should propagate back to A, and no further. There is
%% no point in propagating bindings past the point where messages
%% would propagate, and we will lose messages if bindings don't
%% propagate as far.
%%
%% Note that we still want to have limits on how far messages can
%% propagate: limiting our bindings is not enough, since other
%% bindings from other nodes can overlap.
%%
%% So in short we want bindings to obey max_hops. However, they can't
%% just obey the max_hops of the current link, since they are
%% travelling in the opposite direction to messages! Consider the
%% following federation:
%%
%%  A -----------> B -----------> C
%%     max_hops=1     max_hops=2
%%
%% where the arrows indicate message flow. A binding created at C
%% should propagate to B, then to A, and no further. Therefore every
%% time we traverse a link, we keep a count of the number of hops that
%% a message could have made so far to reach this point, and still be
%% able to propagate. When this number ("hops" below) reaches 0 we
%% propagate no further.
%%
%% hops(link(N)) is given by:
%%
%%   min(hops(link(N-1))-1, max_hops(link(N)))
%%
%% where link(N) is the link that bindings propagate over after N
%% steps (e.g. link(1) is CB above, link(2) is BA).
%%
%% In other words, we count down to 0 from the link with the most
%% restrictive max_hops we have yet passed through.

update_binding(Args, #state{downstream_exchange = X,
                            upstream            = Upstream}) ->
    #upstream{max_hops = MaxHops} = Upstream,
    Hops = case rabbit_misc:table_lookup(Args, ?BINDING_HEADER) of
               undefined    -> MaxHops;
               {array, All} -> [{table, Prev} | _] = All,
                               {short, PrevHops} =
                                   rabbit_misc:table_lookup(Prev, <<"hops">>),
                               lists:min([PrevHops - 1, MaxHops])
           end,
    case Hops of
        0 -> ignore;
        _ -> Node = rabbit_federation_util:local_nodename(vhost(X)),
             ABSuffix = rabbit_federation_db:get_active_suffix(
                          X, Upstream, <<"A">>),
             DVHost = vhost(X),
             DName = name(X),
             Down = <<Node/binary, ":", DVHost/binary,":", DName/binary, " ",
                      ABSuffix/binary>>,
             Info = [{<<"downstream">>, longstr, Down},
                     {<<"hops">>,       short,   Hops}],
             rabbit_basic:prepend_table_header(?BINDING_HEADER, Info, Args)
    end.

key(#binding{key = Key, args = Args}) -> {Key, Args}.

go(S0 = {not_started, {Upstream, UParams, DownXName}}) ->
    %% We trap exits so terminate/2 gets called. Note that this is not
    %% in init() since we need to cope with the link getting restarted
    %% during shutdown (when a broker federates with itself), which
    %% means we hang in federation_up() and the supervisor must force
    %% us to exit. We can therefore only trap exits when past that
    %% point. Bug 24372 may help us do something nicer.
    process_flag(trap_exit, true),
    Unacked = rabbit_federation_link_util:unacked_new(),
    rabbit_federation_link_util:start_conn_ch(
      fun (Conn, Ch, DConn, DCh) ->
              {Serial, Bindings} =
                  rabbit_misc:execute_mnesia_transaction(
                    fun () ->
                            {rabbit_exchange:peek_serial(DownXName),
                             rabbit_binding:list_for_source(DownXName)}
                    end),
              true = is_integer(Serial),
              %% If we are very short lived, Serial can be undefined at
              %% this point (since the deletion of the X could have
              %% overtaken the creation of this process). However, this
              %% is not a big deal - 'undefined' just becomes the next
              %% serial we will process. Since it compares larger than
              %% any number we never process any commands. And we will
              %% soon get told to stop anyway.
              State = ensure_upstream_bindings(
                        consume_from_upstream_queue(
                          #state{upstream              = Upstream,
                                 upstream_params       = UParams,
                                 connection            = Conn,
                                 channel               = Ch,
                                 next_serial           = Serial,
                                 downstream_connection = DConn,
                                 downstream_channel    = DCh,
                                 downstream_exchange   = DownXName,
                                 unacked               = Unacked}),
                        Bindings),
              {noreply, State}
      end, Upstream, UParams, DownXName, S0).

%% local / disconnected never gets invoked, see handle_info({'DOWN', ...

consume_from_upstream_queue(
  State = #state{upstream            = Upstream,
                 upstream_params     = UParams,
                 channel             = Ch,
                 downstream_exchange = DownXName}) ->
    #upstream{prefetch_count = Prefetch,
              expires        = Expiry,
              message_ttl    = TTL,
              ha_policy      = HA} = Upstream,
    #upstream_params{x_or_q = X,
                     params = Params} = UParams,
    Q = upstream_queue_name(name(X), vhost(Params), DownXName),
    Args = [Arg || {_K, _T, V} = Arg <- [{<<"x-expires">>,     long,    Expiry},
                                         {<<"x-message-ttl">>, long,    TTL},
                                         {<<"x-ha-policy">>,   longstr, HA}],
                   V =/= none],
    amqp_channel:call(Ch, #'queue.declare'{queue     = Q,
                                           durable   = true,
                                           arguments = Args}),
    amqp_channel:call(Ch, #'basic.qos'{prefetch_count = Prefetch}),
    NoAck = Upstream#upstream.ack_mode =:= 'no-ack',
    #'basic.consume_ok'{consumer_tag = CTag} =
        amqp_channel:subscribe(Ch, #'basic.consume'{queue  = Q,
                                                    no_ack = NoAck}, self()),
    State#state{consumer_tag = CTag,
                queue        = Q}.

ensure_upstream_bindings(State = #state{upstream            = Upstream,
                                        upstream_params     = UParams,
                                        connection          = Conn,
                                        channel             = Ch,
                                        downstream_exchange = DownXName,
                                        queue               = Q}, Bindings) ->
    #upstream_params{x_or_q = X, params = Params} = UParams,
    OldSuffix = rabbit_federation_db:get_active_suffix(
                  DownXName, Upstream, <<"A">>),
    Suffix = case OldSuffix of
                 <<"A">> -> <<"B">>;
                 <<"B">> -> <<"A">>
             end,
    IntXNameBin = upstream_exchange_name(name(X), vhost(Params),
                                         DownXName, Suffix),
    ensure_upstream_exchange(State),
    ensure_internal_exchange(IntXNameBin, State),
    amqp_channel:call(Ch, #'queue.bind'{exchange = IntXNameBin, queue = Q}),
    State1 = State#state{internal_exchange = IntXNameBin},
    rabbit_federation_db:set_active_suffix(DownXName, Upstream, Suffix),
    State2 = lists:foldl(fun add_binding/2, State1, Bindings),
    OldIntXNameBin = upstream_exchange_name(
                       name(X), vhost(Params), DownXName, OldSuffix),
    delete_upstream_exchange(Conn, OldIntXNameBin),
    State2.

ensure_upstream_exchange(#state{upstream_params = UParams,
                                connection      = Conn,
                                channel         = Ch}) ->
    #upstream_params{x_or_q = X} = UParams,
    #exchange{type        = Type,
              durable     = Durable,
              auto_delete = AutoDelete,
              internal    = Internal,
              arguments   = Arguments} = X,
    Decl = #'exchange.declare'{exchange    = name(X),
                               type        = list_to_binary(atom_to_list(Type)),
                               durable     = Durable,
                               auto_delete = AutoDelete,
                               internal    = Internal,
                               arguments   = Arguments},
    rabbit_federation_link_util:disposable_channel_call(
      Conn, Decl#'exchange.declare'{passive = true},
      fun(?NOT_FOUND, _Text) ->
              amqp_channel:call(Ch, Decl)
      end).

ensure_internal_exchange(IntXNameBin,
                         #state{upstream        = #upstream{max_hops = MaxHops},
                                upstream_params = UParams,
                                connection      = Conn,
                                channel         = Ch}) ->
    #upstream_params{params = Params} = UParams,
    delete_upstream_exchange(Conn, IntXNameBin),
    Base = #'exchange.declare'{exchange    = IntXNameBin,
                               durable     = true,
                               internal    = true,
                               auto_delete = true},
    XFU = Base#'exchange.declare'{type      = <<"x-federation-upstream">>,
                                  arguments = [{?MAX_HOPS_ARG, long, MaxHops}]},
    Fan = Base#'exchange.declare'{type = <<"fanout">>},
    rabbit_federation_link_util:disposable_connection_call(
      Params, XFU, fun(?COMMAND_INVALID, _Text) ->
                           amqp_channel:call(Ch, Fan)
                   end).

upstream_queue_name(XNameBin, VHost, #resource{name         = DownXNameBin,
                                               virtual_host = DownVHost}) ->
    Node = rabbit_federation_util:local_nodename(DownVHost),
    DownPart = case DownVHost of
                   VHost -> case DownXNameBin of
                                XNameBin -> <<"">>;
                                _        -> <<":", DownXNameBin/binary>>
                            end;
                   _     -> <<":", DownVHost/binary,
                              ":", DownXNameBin/binary>>
               end,
    <<"federation: ", XNameBin/binary, " -> ", Node/binary, DownPart/binary>>.

upstream_exchange_name(XNameBin, VHost, DownXName, Suffix) ->
    Name = upstream_queue_name(XNameBin, VHost, DownXName),
    <<Name/binary, " ", Suffix/binary>>.

delete_upstream_exchange(Conn, XNameBin) ->
    rabbit_federation_link_util:disposable_channel_call(
      Conn, #'exchange.delete'{exchange = XNameBin}).

update_headers(UParams, Redelivered, Headers) ->
    {table, Info} = rabbit_federation_upstream:params_to_table(UParams),
    rabbit_basic:prepend_table_header(
      ?ROUTING_HEADER, Info ++ [{<<"redelivered">>, bool, Redelivered}],
      Headers).<|MERGE_RESOLUTION|>--- conflicted
+++ resolved
@@ -86,14 +86,6 @@
 handle_call(list_routing_keys, _From, State = #state{bindings = Bindings}) ->
     {reply, lists:sort([K || {K, _} <- dict:fetch_keys(Bindings)]), State};
 
-<<<<<<< HEAD
-=======
-handle_call(stop, _From, State = #state{connection = Conn, queue = Q}) ->
-    rabbit_federation_link_util:disposable_channel_call(
-      Conn, #'queue.delete'{queue = Q}),
-    {stop, normal, ok, State};
-
->>>>>>> 0790d8f1
 handle_call(Msg, _From, State) ->
     {stop, {unexpected_call, Msg}, State}.
 
