%% The contents of this file are subject to the Mozilla Public License
%% Version 1.1 (the "License"); you may not use this file except in
%% compliance with the License. You may obtain a copy of the License
%% at http://www.mozilla.org/MPL/
%%
%% Software distributed under the License is distributed on an "AS IS"
%% basis, WITHOUT WARRANTY OF ANY KIND, either express or implied. See
%% the License for the specific language governing rights and
%% limitations under the License.
%%
%% The Original Code is RabbitMQ.
%%
%% The Initial Developer of the Original Code is GoPivotal, Inc.
%% Copyright (c) 2007-2013 GoPivotal, Inc.  All rights reserved.
%%

-module(rabbit_federation_parameters).
-behaviour(rabbit_runtime_parameter).
-behaviour(rabbit_policy_validator).

-include_lib("rabbit_common/include/rabbit.hrl").

-export([validate/4, notify/4, notify_clear/3]).
-export([register/0, validate_policy/1]).

-rabbit_boot_step({?MODULE,
                   [{description, "federation parameters"},
                    {mfa, {rabbit_federation_parameters, register, []}},
                    {requires, rabbit_registry},
                    {enables, recovery}]}).

register() ->
    [rabbit_registry:register(Class, Name, ?MODULE) ||
        {Class, Name} <- [{runtime_parameter, <<"federation">>},
                          {runtime_parameter, <<"federation-upstream">>},
                          {runtime_parameter, <<"federation-upstream-set">>},
                          {policy_validator,  <<"federation-upstream">>},
                          {policy_validator,  <<"federation-upstream-set">>}]],
    ok.

validate(_VHost, <<"federation-upstream-set">>, Name, Term) ->
    [rabbit_parameter_validation:proplist(
       Name,
       [{<<"upstream">>, fun rabbit_parameter_validation:binary/2, mandatory} |
        shared_validation()], Upstream)
     || Upstream <- Term];

validate(_VHost, <<"federation-upstream">>, Name, Term) ->
    rabbit_parameter_validation:proplist(
      Name, [{<<"uri">>, fun validate_uri/2, mandatory} |
            shared_validation()], Term);

<<<<<<< HEAD
validate(_VHost, <<"federation">>, <<"local-nodename">>, Term) ->
    rabbit_parameter_validation:binary(<<"local-nodename">>, Term);
=======
validate(_VHost, <<"federation">>, <<"local-username">>, Term) ->
    rabbit_parameter_validation:binary(<<"local-username">>, Term);
>>>>>>> 183dcd0a

validate(_VHost, _Component, Name, _Term) ->
    {error, "name not recognised: ~p", [Name]}.

notify(_VHost, <<"federation-upstream-set">>, Name, _Term) ->
    adjust({upstream_set, Name});

notify(_VHost, <<"federation-upstream">>, Name, _Term) ->
    adjust({upstream, Name});

<<<<<<< HEAD
notify(_VHost, <<"federation">>, <<"local-nodename">>, _Term) ->
=======
notify(_VHost, <<"federation">>, <<"local-username">>, _Term) ->
>>>>>>> 183dcd0a
    adjust(everything).

notify_clear(_VHost, <<"federation-upstream-set">>, Name) ->
    adjust({clear_upstream_set, Name});

notify_clear(_VHost, <<"federation-upstream">>, Name) ->
    adjust({clear_upstream, Name});

<<<<<<< HEAD
notify_clear(_VHost, <<"federation">>, <<"local-nodename">>) ->
=======
notify_clear(_VHost, <<"federation">>, <<"local-username">>) ->
>>>>>>> 183dcd0a
    adjust(everything).

adjust(Thing) ->
    rabbit_federation_exchange_link_sup_sup:adjust(Thing),
    rabbit_federation_queue_link_sup_sup:adjust(Thing).

%%----------------------------------------------------------------------------

shared_validation() ->
    [{<<"exchange">>,       fun rabbit_parameter_validation:binary/2, optional},
     {<<"queue">>,          fun rabbit_parameter_validation:binary/2, optional},
     {<<"prefetch-count">>, fun rabbit_parameter_validation:number/2, optional},
     {<<"reconnect-delay">>,fun rabbit_parameter_validation:number/2, optional},
     {<<"max-hops">>,       fun rabbit_parameter_validation:number/2, optional},
     {<<"expires">>,        fun rabbit_parameter_validation:number/2, optional},
     {<<"message-ttl">>,    fun rabbit_parameter_validation:number/2, optional},
     {<<"trust-user-id">>,  fun rabbit_parameter_validation:boolean/2, optional},
     {<<"ack-mode">>,       rabbit_parameter_validation:enum(
                              ['no-ack', 'on-publish', 'on-confirm']), optional},
     {<<"ha-policy">>,      fun rabbit_parameter_validation:binary/2, optional}].

validate_uri(Name, Term) when is_binary(Term) ->
    case rabbit_parameter_validation:binary(Name, Term) of
        ok -> case amqp_uri:parse(binary_to_list(Term)) of
                  {ok, _}    -> ok;
                  {error, E} -> {error, "\"~s\" not a valid URI: ~p", [Term, E]}
              end;
        E  -> E
    end;
validate_uri(Name, Term) ->
    case rabbit_parameter_validation:list(Name, Term) of
        ok -> case [V || U <- Term,
                         V <- [validate_uri(Name, U)],
                         element(1, V) =:= error] of
                  []      -> ok;
                  [E | _] -> E
              end;
        E  -> E
    end.

%%----------------------------------------------------------------------------

validate_policy([{<<"federation-upstream-set">>, Value}])
  when is_binary(Value) ->
    ok;
validate_policy([{<<"federation-upstream-set">>, Value}]) ->
    {error, "~p is not a valid federation upstream set name", [Value]};

validate_policy([{<<"federation-upstream">>, Value}])
  when is_binary(Value) ->
    ok;
validate_policy([{<<"federation-upstream">>, Value}]) ->
    {error, "~p is not a valid federation upstream name", [Value]};

validate_policy(L) when length(L) =:= 2 ->
    {error, "cannot specify federation-upstream and federation-upstream-set "
     "together", []}.
<|MERGE_RESOLUTION|>--- conflicted
+++ resolved
@@ -50,14 +50,6 @@
       Name, [{<<"uri">>, fun validate_uri/2, mandatory} |
             shared_validation()], Term);
 
-<<<<<<< HEAD
-validate(_VHost, <<"federation">>, <<"local-nodename">>, Term) ->
-    rabbit_parameter_validation:binary(<<"local-nodename">>, Term);
-=======
-validate(_VHost, <<"federation">>, <<"local-username">>, Term) ->
-    rabbit_parameter_validation:binary(<<"local-username">>, Term);
->>>>>>> 183dcd0a
-
 validate(_VHost, _Component, Name, _Term) ->
     {error, "name not recognised: ~p", [Name]}.
 
@@ -65,27 +57,13 @@
     adjust({upstream_set, Name});
 
 notify(_VHost, <<"federation-upstream">>, Name, _Term) ->
-    adjust({upstream, Name});
-
-<<<<<<< HEAD
-notify(_VHost, <<"federation">>, <<"local-nodename">>, _Term) ->
-=======
-notify(_VHost, <<"federation">>, <<"local-username">>, _Term) ->
->>>>>>> 183dcd0a
-    adjust(everything).
+    adjust({upstream, Name}).
 
 notify_clear(_VHost, <<"federation-upstream-set">>, Name) ->
     adjust({clear_upstream_set, Name});
 
 notify_clear(_VHost, <<"federation-upstream">>, Name) ->
-    adjust({clear_upstream, Name});
-
-<<<<<<< HEAD
-notify_clear(_VHost, <<"federation">>, <<"local-nodename">>) ->
-=======
-notify_clear(_VHost, <<"federation">>, <<"local-username">>) ->
->>>>>>> 183dcd0a
-    adjust(everything).
+    adjust({clear_upstream, Name}).
 
 adjust(Thing) ->
     rabbit_federation_exchange_link_sup_sup:adjust(Thing),
