%%   The contents of this file are subject to the Mozilla Public License
%%   Version 1.1 (the "License"); you may not use this file except in
%%   compliance with the License. You may obtain a copy of the License at
%%   http://www.mozilla.org/MPL/
%%
%%   Software distributed under the License is distributed on an "AS IS"
%%   basis, WITHOUT WARRANTY OF ANY KIND, either express or implied. See the
%%   License for the specific language governing rights and limitations
%%   under the License.
%%
%%   The Original Code is RabbitMQ Management Console.
%%
%%   The Initial Developers of the Original Code are Rabbit Technologies Ltd.
%%
%%   Copyright (C) 2010 Rabbit Technologies Ltd.
%%
%%   All Rights Reserved.
%%
%%   Contributor(s): ______________________________________.
%%
-module(rabbit_mgmt_util).

%% TODO sort all this out; maybe there's scope for rabbit_mgmt_request?

-export([is_authorized/2, is_authorized_admin/2, vhost/1]).
-export([is_authorized_vhost/2, is_authorized/3, is_authorized_user/3]).
-export([bad_request/3, id/2, parse_bool/1, now_ms/0]).
-export([with_decode/4, not_found/3, amqp_request/4]).
-export([all_or_one_vhost/2, with_decode_vhost/4, reply/3, filter_vhost/3]).
-export([filter_user/3, with_decode/5, redirect/2, args/1, vhosts/1]).
-export([reply_list/3, reply_list/4, destination_type/1]).

-include("rabbit_mgmt.hrl").
-include_lib("amqp_client/include/amqp_client.hrl").

%%--------------------------------------------------------------------

is_authorized(ReqData, Context) ->
    is_authorized(ReqData, Context, fun(_) -> true end).

is_authorized_admin(ReqData, Context) ->
    is_authorized(ReqData, Context,
                  fun(#user{is_admin = IsAdmin}) -> IsAdmin end).

is_authorized_vhost(ReqData, Context) ->
    is_authorized(ReqData, Context,
                  fun(#user{username = Username}) ->
                          case vhost(ReqData) of
                              not_found -> true;
                              none      -> true;
                              V         -> lists:member(V, vhosts(Username))
                          end
                  end).

is_authorized_user(ReqData, Context, Item) ->
    is_authorized(
      ReqData, Context,
      fun(#user{username = Username, is_admin = IsAdmin}) ->
              IsAdmin orelse Username == proplists:get_value(user, Item)
      end).

is_authorized(ReqData, Context, Fun) ->
    Unauthorized = {"Basic realm=\"RabbitMQ Management Console\"",
                    ReqData, Context},
<<<<<<< HEAD
    case rabbit_mochiweb_util:parse_auth_header(
           wrq:get_req_header("authorization", ReqData)) of
        [Username, Pass] ->
            case rabbit_access_control:lookup_user(Username) of
                {ok, User = #user{password = Pass1,
                                  is_admin = IsAdmin}} when Pass == Pass1  ->
                    case Fun(User) of
=======
    case wrq:get_req_header("authorization", ReqData) of
        "Basic " ++ Base64 ->
            Str = base64:mime_decode_to_string(Base64),
            [User, Pass] =
                [list_to_binary(S) || S <- string:tokens(Str, ":")],
            case rabbit_access_control:check_user_pass_login(User, Pass) of
                {ok, U = #user{is_admin = IsAdmin}} ->
                    case Fun(U) of
>>>>>>> 07e9d748
                        true  -> {true, ReqData,
                                  Context#context{username = User,
                                                  password = Pass,
                                                  is_admin = IsAdmin}};
                        false -> Unauthorized
                    end;
                refused ->
                    Unauthorized
            end;
        _ ->
            Unauthorized
    end.

now_ms() ->
    rabbit_mgmt_format:timestamp(now()).

vhost(ReqData) ->
    case id(vhost, ReqData) of
        none  -> none;
        VHost -> case rabbit_access_control:vhost_exists(VHost) of
                     true  -> VHost;
                     false -> not_found
                 end
    end.

destination_type(ReqData) ->
    case id(dtype, ReqData) of
        <<"e">> -> exchange;
        <<"q">> -> queue
    end.

reply(Facts, ReqData, Context) ->
    ReqData1 = wrq:set_resp_header("Cache-Control", "no-cache", ReqData),
    {mochijson2:encode(Facts), ReqData1, Context}.

reply_list(Facts, ReqData, Context) ->
    reply_list(Facts, ["vhost", "name"], ReqData, Context).

reply_list(Facts, DefaultSorts, ReqData, Context) ->
    Sort = case wrq:get_qs_value("sort", ReqData) of
               undefined -> DefaultSorts;
               Extra     -> [Extra | DefaultSorts]
           end,
    Facts1 = lists:sort(fun(A, B) -> compare(A, B, Sort) end, Facts),
    Facts2 = case wrq:get_qs_value("sort_reverse", ReqData) of
                 "true" -> lists:reverse(Facts1);
                 _      -> Facts1
             end,
    reply(Facts2, ReqData, Context).

compare(_A, _B, []) ->
    true;
compare(A, B, [Sort | Sorts]) ->
    A0 = get_dotted_value(Sort, A),
    B0 = get_dotted_value(Sort, B),
    case {A0, B0, A0 == B0} of
        %% Put "nothing" before everything else, in number terms it usually
        %% means 0.
        {_,         _,         true}  -> compare(A, B, Sorts);
        {undefined, _,         _}     -> true;
        {_,         undefined, _}     -> false;
        {_,         _,         false} -> A0 < B0
    end.

get_dotted_value(Key, Item) ->
    Keys = string:tokens(Key, "."),
    get_dotted_value0(Keys, Item).

get_dotted_value0([Key], Item) ->
    proplists:get_value(list_to_atom(Key), Item);
get_dotted_value0([Key | Keys], Item) ->
    SubItem = case proplists:get_value(list_to_atom(Key), Item) of
                  undefined -> [];
                  Other     -> Other
              end,
    get_dotted_value0(Keys, SubItem).

bad_request(Reason, ReqData, Context) ->
    halt_response(400, bad_request, Reason, ReqData, Context).

not_authorised(Reason, ReqData, Context) ->
    halt_response(401, not_authorised, Reason, ReqData, Context).

not_found(Reason, ReqData, Context) ->
    halt_response(404, not_found, Reason, ReqData, Context).

halt_response(Code, Type, Reason, ReqData, Context) ->
    Json = {struct, [{error, Type},
                     {reason, rabbit_mgmt_format:tuple(Reason)}]},
    ReqData1 = wrq:append_to_response_body(mochijson2:encode(Json), ReqData),
    {{halt, Code}, ReqData1, Context}.

id(Key, ReqData) when Key =:= exchange;
                      Key =:= source;
                      Key =:= destination ->
    case id0(Key, ReqData) of
        <<"amq.default">> -> <<"">>;
        Name              -> Name
    end;
id(Key, ReqData) ->
    id0(Key, ReqData).

id0(Key, ReqData) ->
    case dict:find(Key, wrq:path_info(ReqData)) of
        {ok, Id} -> list_to_binary(mochiweb_util:unquote(Id));
        error    -> none
    end.

with_decode(Keys, ReqData, Context, Fun) ->
    with_decode(Keys, wrq:req_body(ReqData), ReqData, Context, Fun).

with_decode(Keys, Body, ReqData, Context, Fun) ->
    case decode(Keys, Body) of
        {error, Reason} -> bad_request(Reason, ReqData, Context);
        Values          -> try
                               Fun(Values)
                           catch {error, Error} ->
                                   bad_request(Error, ReqData, Context)
                           end
    end.

decode(Keys, Body) ->
    {Res, Json} = try
                      {struct, J} = mochijson2:decode(Body),
                      {ok, J}
                  catch error:_ -> {error, not_json}
                  end,
    case Res of
        ok -> Results =
                  [get_or_missing(list_to_binary(atom_to_list(K)), Json) ||
                      K <- Keys],
              case [E || E = {key_missing, _} <- Results] of
                  []      -> Results;
                  Errors  -> {error, Errors}
              end;
        _  -> {Res, Json}
    end.

with_decode_vhost(Keys, ReqData, Context, Fun) ->
    case vhost(ReqData) of
        not_found -> not_found(vhost_not_found, ReqData, Context);
        VHost     -> with_decode(Keys, ReqData, Context,
                                 fun (Vals) -> Fun(VHost, Vals) end)
    end.

get_or_missing(K, L) ->
    case proplists:get_value(K, L) of
        undefined -> {key_missing, K};
        V         -> V
    end.

parse_bool(<<"true">>)  -> true;
parse_bool(<<"false">>) -> false;
parse_bool(true)        -> true;
parse_bool(false)       -> false;
parse_bool(V)           -> throw({error, {not_boolean, V}}).

amqp_request(VHost, ReqData, Context, Method) ->
    try
        Params = #amqp_params{username = Context#context.username,
                              password = Context#context.password,
                              virtual_host = VHost},
        {ok, Conn} = amqp_connection:start(direct, Params),
        %% No need to check for {error, {auth_failure_likely...
        %% since we will weed out failed logins in some webmachine
        %% is_authorized/2 anyway.
        {ok, Ch} = amqp_connection:open_channel(Conn),
        amqp_channel:call(Ch, Method),
        amqp_channel:close(Ch),
        amqp_connection:close(Conn),
        {true, ReqData, Context}
    catch
        exit:{{server_initiated_close, ?NOT_FOUND, Reason}, _} ->
            not_found(list_to_binary(Reason), ReqData, Context);
        exit:{{server_initiated_close, ?ACCESS_REFUSED, Reason}, _} ->
            not_authorised(list_to_binary(Reason), ReqData, Context);
        exit:{{ServerClose, Code, Reason}, _}
          when ServerClose =:= server_initiated_close;
               ServerClose =:= server_initiated_hard_close ->
            bad_request(list_to_binary(io_lib:format("~p ~s", [Code, Reason])),
                        ReqData, Context)
    end.

all_or_one_vhost(ReqData, Fun) ->
    case rabbit_mgmt_util:vhost(ReqData) of
        none      -> lists:append(
                       [Fun(V) || V <- rabbit_access_control:list_vhosts()]);
        not_found -> vhost_not_found;
        VHost     -> Fun(VHost)
    end.

filter_vhost(List, _ReqData, Context) ->
    VHosts = vhosts(Context#context.username),
    [I || I <- List, lists:member(proplists:get_value(vhost, I), VHosts)].

vhosts(Username) ->
    [VHost || {VHost, _ConfigurePerm, _WritePerm, _ReadPerm}
                  <- rabbit_access_control:list_user_permissions(Username)].

filter_user(List, _ReqData, #context{is_admin = true}) ->
    List;
filter_user(List, _ReqData, #context{username = Username, is_admin = false}) ->
    [I || I <- List, proplists:get_value(user, I) == Username].

redirect(Location, ReqData) ->
    wrq:do_redirect(true,
                    wrq:set_resp_header("Location",
                                        binary_to_list(Location), ReqData)).
args({struct, L}) ->
    args(L);
args(L) ->
    [{K, rabbit_mgmt_format:args_type(V), V} || {K, V} <- L].<|MERGE_RESOLUTION|>--- conflicted
+++ resolved
@@ -62,24 +62,12 @@
 is_authorized(ReqData, Context, Fun) ->
     Unauthorized = {"Basic realm=\"RabbitMQ Management Console\"",
                     ReqData, Context},
-<<<<<<< HEAD
     case rabbit_mochiweb_util:parse_auth_header(
            wrq:get_req_header("authorization", ReqData)) of
-        [Username, Pass] ->
-            case rabbit_access_control:lookup_user(Username) of
-                {ok, User = #user{password = Pass1,
-                                  is_admin = IsAdmin}} when Pass == Pass1  ->
-                    case Fun(User) of
-=======
-    case wrq:get_req_header("authorization", ReqData) of
-        "Basic " ++ Base64 ->
-            Str = base64:mime_decode_to_string(Base64),
-            [User, Pass] =
-                [list_to_binary(S) || S <- string:tokens(Str, ":")],
+        [User, Pass] ->
             case rabbit_access_control:check_user_pass_login(User, Pass) of
                 {ok, U = #user{is_admin = IsAdmin}} ->
                     case Fun(U) of
->>>>>>> 07e9d748
                         true  -> {true, ReqData,
                                   Context#context{username = User,
                                                   password = Pass,
