--- conflicted
+++ resolved
@@ -112,13 +112,11 @@
 -define(ROUTING_HEADERS, [<<"CC">>, <<"BCC">>]).
 -define(DELETED_HEADER, <<"BCC">>).
 
-<<<<<<< HEAD
--define(store_proc_name(N), rabbit_misc:store_proc_name(?MODULE, N)).
-=======
 %% Trying to send a term across a cluster larger than 2^31 bytes will
 %% cause the VM to exit with "Absurdly large distribution output data
 %% buffer". So we limit the max message size to 2^31 - 10^6 bytes (1MB
 %% to allow plenty of leeway for the #basic_message{} and #content{}
 %% wrapping the message body).
 -define(MAX_MSG_SIZE, 2147383648).
->>>>>>> d3cddfd6
+
+-define(store_proc_name(N), rabbit_misc:store_proc_name(?MODULE, N)).