--- conflicted
+++ resolved
@@ -1,15 +1,9 @@
 Source: rabbitmq-server
 Section: net
 Priority: extra
-<<<<<<< HEAD
-Maintainer: RabbitMQ Team <team@rabbitmq.com>
-Uploaders: RabbitMQ Team <team@rabbitmq.com>
-Build-Depends: cdbs, debhelper (>= 5), erlang-dev, python-simplejson, xmlto, xsltproc, erlang-nox (>= 1:16.b.3), erlang-src (>= 1:16.b.3), unzip, zip
-=======
 Maintainer: RabbitMQ Team <info@rabbitmq.com>
 Uploaders: RabbitMQ Team <info@rabbitmq.com>
-Build-Depends: cdbs, debhelper (>= 5), erlang-dev, python-simplejson, xmlto, xsltproc, erlang-nox (>= 1:13.b.3), erlang-src (>= 1:13.b.3), unzip, zip
->>>>>>> c232c3ea
+Build-Depends: cdbs, debhelper (>= 5), erlang-dev, python-simplejson, xmlto, xsltproc, erlang-nox (>= 1:16.b.3), erlang-src (>= 1:16.b.3), unzip, zip
 Standards-Version: 3.9.2
 
 Package: rabbitmq-server
