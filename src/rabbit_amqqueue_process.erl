--- conflicted
+++ resolved
@@ -876,7 +876,7 @@
             noreply(State1#q{blocked_op = Op})
     end.
 
-already_been_here(Delivery = #delivery{message = #basic_message{content = Content}},
+already_been_here(#delivery{message = #basic_message{content = Content}},
                   State) ->
     #content{properties = #'P_basic'{headers = Headers}} =
         rabbit_binary_parser:ensure_content_decoded(Content),
@@ -1279,40 +1279,44 @@
 handle_cast({run_backing_queue, Mod, Fun}, State) ->
     noreply(run_backing_queue(Mod, Fun, State));
 
-<<<<<<< HEAD
-handle_cast({deliver, Delivery = #delivery{sender = Sender,
-                                           msg_seq_no = MsgSeqNo}},
-            State = #q{dlx = DLX}) ->
+handle_cast({deliver, Delivery = #delivery{sender     = Sender,
+                                           msg_seq_no = MsgSeqNo},
+             Flow}, State = #q{dlx = DLX}) ->
     %% Asynchronous, non-"mandatory", non-"immediate" deliver mode.
-    case DLX of
-        undefined ->
-            noreply(deliver_or_enqueue(Delivery, State));
-        _ ->
-            case already_been_here(Delivery, State) of
-                false ->
-                    noreply(deliver_or_enqueue(Delivery, State));
-                Qs ->
-                    rabbit_log:warning(
-                      "Message dropped. Dead-letter queues " ++
-                      "cycle detected: ~p~n", [Qs]),
-                    rabbit_misc:confirm_to_sender(Sender, [MsgSeqNo]),
-                    noreply(State)
-            end
+    ShouldDeliver =
+        case DLX of
+            undefined ->
+                true;
+            _ ->
+                case already_been_here(Delivery, State) of
+                    false ->
+                        true;
+                    Qs ->
+                        rabbit_log:warning(
+                          "Message dropped. Dead-letter queues " ++
+                          "cycle detected: ~p~n", [Qs]),
+                        rabbit_misc:confirm_to_sender(Sender, [MsgSeqNo]),
+                        false
+                end
+        end,
+    case ShouldDeliver of
+        false ->
+            noreply(State);
+        true ->
+            case Flow of
+                flow ->
+                    Key = {ch_publisher, Sender},
+                    case get(Key) of
+                        undefined -> put(Key,
+                                         erlang:monitor(process, Sender));
+                        _         -> ok
+                    end,
+                    credit_flow:ack(Sender);
+                noflow ->
+                    ok
+            end,
+            noreply(deliver_or_enqueue(Delivery, State))
     end;
-=======
-handle_cast({deliver, Delivery = #delivery{sender = Sender}, Flow}, State) ->
-    %% Asynchronous, non-"mandatory", non-"immediate" deliver mode.
-    case Flow of
-        flow   -> Key = {ch_publisher, Sender},
-                  case get(Key) of
-                      undefined -> put(Key, erlang:monitor(process, Sender));
-                      _         -> ok
-                  end,
-                  credit_flow:ack(Sender);
-        noflow -> ok
-    end,
-    noreply(deliver_or_enqueue(Delivery, State));
->>>>>>> c16d3a27
 
 handle_cast({ack, AckTags, ChPid}, State) ->
     noreply(subtract_acks(
@@ -1400,12 +1404,7 @@
 
 handle_info(maybe_expire, State) ->
     case is_unused(State) of
-<<<<<<< HEAD
-        true  -> ?LOGDEBUG("Queue lease expired for ~p~n", [State#q.q]),
-                 dead_letter_deleted_queue(undefined, State);
-=======
-        true  -> {stop, normal, State};
->>>>>>> c16d3a27
+        true  -> dead_letter_deleted_queue(undefined, State);
         false -> noreply(ensure_expiry_timer(State))
     end;
 
