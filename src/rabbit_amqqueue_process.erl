--- conflicted
+++ resolved
@@ -119,7 +119,6 @@
     ?LOGDEBUG("Queue starting - ~p~n", [Q]),
     process_flag(trap_exit, true),
 
-<<<<<<< HEAD
     State = #q{q                   = Q#amqqueue{pid = self()},
                exclusive_consumer  = none,
                has_had_consumers   = false,
@@ -131,25 +130,9 @@
                rate_timer_ref      = undefined,
                expiry_timer_ref    = undefined,
                ttl                 = undefined,
+               dlx                 = undefined,
                msg_id_to_channel   = dict:new()},
     {ok, rabbit_event:init_stats_timer(State, #q.stats_timer), hibernate,
-=======
-    {ok, #q{q                   = Q#amqqueue{pid = self()},
-            exclusive_consumer  = none,
-            has_had_consumers   = false,
-            backing_queue       = backing_queue_module(Q),
-            backing_queue_state = undefined,
-            active_consumers    = queue:new(),
-            blocked_consumers   = queue:new(),
-            expires             = undefined,
-            sync_timer_ref      = undefined,
-            rate_timer_ref      = undefined,
-            expiry_timer_ref    = undefined,
-            ttl                 = undefined,
-            dlx                 = undefined,
-            stats_timer         = rabbit_event:init_stats_timer(),
-            msg_id_to_channel   = dict:new()}, hibernate,
->>>>>>> 0128bf7c
      {backoff, ?HIBERNATE_AFTER_MIN, ?HIBERNATE_AFTER_MIN, ?DESIRED_HIBERNATE}}.
 
 init_with_backing_queue_state(Q = #amqqueue{exclusive_owner = Owner}, BQ, BQS,
@@ -182,13 +165,9 @@
     terminate_shutdown(fun (BQS) -> BQ:terminate(R, BQS) end, State);
 terminate({shutdown, _} = R, State = #q{backing_queue = BQ}) ->
     terminate_shutdown(fun (BQS) -> BQ:terminate(R, BQS) end, State);
-<<<<<<< HEAD
 terminate(Reason,            State = #q{q             = #amqqueue{name = QName},
                                         backing_queue = BQ}) ->
-=======
-terminate(Reason,            State = #q{backing_queue = BQ}) ->
     State1 = maybe_dead_letter_queue(queue_deleted, State),
->>>>>>> 0128bf7c
     %% FIXME: How do we cancel active subscriptions?
     terminate_shutdown(fun (BQS) ->
 
@@ -761,14 +740,14 @@
 dead_letter_msg(Msg, Reason, State = #q{dlx = DLX}) ->
     Exchange = rabbit_exchange:lookup_or_die(DLX),
 
-    rabbit_exchange:publish(
-      Exchange,
-      rabbit_basic:delivery(false, false, none,
-                            make_dead_letter_msg(Reason, Msg, State),
-                            undefined)),
+    rabbit_basic:publish(
+      rabbit_basic:delivery(
+        false, false, make_dead_letter_msg(DLX, Reason, Msg, State),
+        undefined)),
     ok.
 
-make_dead_letter_msg(Reason, Msg = #basic_message{content = Content}, State) ->
+make_dead_letter_msg(DLX, Reason, Msg = #basic_message{content = Content},
+                     State) ->
 
     Content1 = #content{
       properties = Props = #'P_basic'{headers = Headers}} =
@@ -788,7 +767,8 @@
         rabbit_binary_generator:clear_encoded_content(
           Content1#content{properties = Props#'P_basic'{headers = Headers1}}),
 
-    Msg#basic_message{id = rabbit_guid:guid(), content = Content2}.
+    Msg#basic_message{exchange_name = DLX, id = rabbit_guid:guid(),
+                      content = Content2}.
 
 
 now_micros() -> timer:now_diff(now(), {0,0,0}).
@@ -1120,13 +1100,13 @@
     %% Asynchronous, non-"mandatory", non-"immediate" deliver mode.
     noreply(deliver_or_enqueue(Delivery, State));
 
-<<<<<<< HEAD
 handle_cast({ack, AckTags, ChPid}, State) ->
     noreply(subtract_acks(
               ChPid, AckTags, State,
               fun (State1 = #q{backing_queue       = BQ,
                                backing_queue_state = BQS}) ->
-                      {_Guids, BQS1} = BQ:ack(AckTags, BQS),
+                      Fun = fun(_, BQS0) -> BQS0 end,
+                      {_Guids, BQS1} = BQ:ack(AckTags, Fun, BQS),
                       State1#q{backing_queue_state = BQS1}
               end));
 
@@ -1137,57 +1117,12 @@
                                backing_queue_state = BQS}) ->
                       case Requeue of
                           true  -> requeue_and_run(AckTags, State1);
-                          false -> {_Guids, BQS1} = BQ:ack(AckTags, BQS),
+                          false -> Fun = dead_letter_callback_fun(rejected,
+                                                                  State),
+                                   {_Guids, BQS1} = BQ:ack(AckTags, Fun, BQS),
                                    State1#q{backing_queue_state = BQS1}
                       end
               end));
-=======
-handle_cast({ack, Txn, AckTags, ChPid},
-            State = #q{backing_queue = BQ, backing_queue_state = BQS}) ->
-    case lookup_ch(ChPid) of
-        not_found ->
-            noreply(State);
-        C = #cr{acktags = ChAckTags} ->
-            {C1, State1} =
-                case Txn of
-                    none -> ChAckTags1 = subtract_acks(ChAckTags, AckTags),
-                            NewC = C#cr{acktags = ChAckTags1},
-                            {_Guids, BQS1} = BQ:ack(AckTags,
-                                                    fun(_, BQS0) -> BQS0 end,
-                                                    BQS),
-                            {NewC, State#q{backing_queue_state = BQS1}};
-                    _    -> BQS1 = BQ:tx_ack(Txn, AckTags, BQS),
-                            {C#cr{txn = Txn},
-                             State#q{backing_queue_state = BQS1}}
-                end,
-            maybe_store_ch_record(C1),
-            noreply(State1)
-    end;
-
-handle_cast({reject, AckTags, Requeue, ChPid},
-            State = #q{backing_queue       = BQ,
-                       backing_queue_state = BQS}) ->
-    case lookup_ch(ChPid) of
-        not_found ->
-            noreply(State);
-        C = #cr{acktags = ChAckTags} ->
-            ChAckTags1 = subtract_acks(ChAckTags, AckTags),
-            maybe_store_ch_record(C#cr{acktags = ChAckTags1}),
-            noreply(case Requeue of
-                        true  -> requeue_and_run(AckTags, State);
-                        false -> Fun = dead_letter_callback_fun(
-                                         rejected, State),
-                                 {_Guids, BQS1} = BQ:ack(AckTags, Fun, BQS),
-                                 State#q{backing_queue_state = BQS1}
-                    end)
-    end;
-
-handle_cast({rollback, Txn, ChPid}, State) ->
-    noreply(case lookup_ch(ChPid) of
-                not_found -> State;
-                C         -> rollback_transaction(Txn, C, State)
-            end);
->>>>>>> 0128bf7c
 
 handle_cast(delete_immediately, State) ->
     {stop, normal, State};
