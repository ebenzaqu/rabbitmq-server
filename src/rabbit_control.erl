--- conflicted
+++ resolved
@@ -187,11 +187,7 @@
 messages.
 
 <ExchangeInfoItem> must be a member of the list [name, type, durable,
-<<<<<<< HEAD
 arguments]. The default is to display name and type.
-=======
-auto_delete, arguments]. The default is to display name and type.
->>>>>>> dc574a8e
 
 The output format for \"list_bindings\" is a list of rows containing
 exchange name, queue name, routing key and arguments, in that order.
