%%   The contents of this file are subject to the Mozilla Public License
%%   Version 1.1 (the "License"); you may not use this file except in
%%   compliance with the License. You may obtain a copy of the License at
%%   http://www.mozilla.org/MPL/
%%
%%   Software distributed under the License is distributed on an "AS IS"
%%   basis, WITHOUT WARRANTY OF ANY KIND, either express or implied. See the
%%   License for the specific language governing rights and limitations
%%   under the License.
%%
%%   The Original Code is RabbitMQ.
%%
%%   The Initial Developers of the Original Code are LShift Ltd,
%%   Cohesive Financial Technologies LLC, and Rabbit Technologies Ltd.
%%
%%   Portions created before 22-Nov-2008 00:00:00 GMT by LShift Ltd,
%%   Cohesive Financial Technologies LLC, or Rabbit Technologies Ltd
%%   are Copyright (C) 2007-2008 LShift Ltd, Cohesive Financial
%%   Technologies LLC, and Rabbit Technologies Ltd.
%%
%%   Portions created by LShift Ltd are Copyright (C) 2007-2009 LShift
%%   Ltd. Portions created by Cohesive Financial Technologies LLC are
%%   Copyright (C) 2007-2009 Cohesive Financial Technologies
%%   LLC. Portions created by Rabbit Technologies Ltd are Copyright
%%   (C) 2007-2009 Rabbit Technologies Ltd.
%%
%%   All Rights Reserved.
%%
%%   Contributor(s): ______________________________________.
%%

-module(rabbit_control).
-include("rabbit.hrl").

-export([start/0, stop/0, action/4]).

-record(params, {quiet, node, command, args}).

-define(RPC_TIMEOUT, infinity).

%%----------------------------------------------------------------------------

-ifdef(use_specs).

-spec(start/0 :: () -> no_return()).
-spec(stop/0 :: () -> 'ok').
-spec(action/4 :: (atom(), erlang_node(), [string()],
                   fun ((string(), [any()]) -> 'ok')) -> 'ok').

-endif.

%%----------------------------------------------------------------------------

start() ->
    {ok, [[NodeStr|_]|_]} = init:get_argument(nodename),
    FullCommand = init:get_plain_arguments(),
    #params{quiet = Quiet, node = Node, command = Command, args = Args} = 
        parse_args(FullCommand, #params{quiet = false,
                                        node = rabbit_misc:makenode(NodeStr)}),
    Inform = case Quiet of
                 true  -> fun(_Format, _Args1) -> ok end;
                 false -> fun(Format, Args1) ->
                                  io:format(Format ++ " ...~n", Args1)
                         end
             end,
    %% The reason we don't use a try/catch here is that rpc:call turns
    %% thrown errors into normal return values
    case catch action(Command, Node, Args, Inform) of
        ok ->
            case Quiet of
                true  -> ok;
                false -> io:format("...done.~n")
            end,
            halt();
        {'EXIT', {function_clause, [{?MODULE, action, _} | _]}} ->
            error("invalid command '~s'",
                  [lists:flatten(
                     rabbit_misc:intersperse(
                       " ", [atom_to_list(Command) | Args]))]),
            usage();
        {error, Reason} ->
            error("~p", [Reason]),
            halt(2);
        {badrpc, Reason} ->
            error("unable to connect to node ~w: ~w", [Node, Reason]),
            print_badrpc_diagnostics(Node),
            halt(2);
        Other ->
            error("~p", [Other]),
            halt(2)
    end.

fmt_stderr(Format, Args) -> rabbit_misc:format_stderr(Format ++ "~n", Args).

error(Format, Args) -> fmt_stderr("Error: " ++ Format, Args).

print_badrpc_diagnostics(Node) ->
    fmt_stderr("diagnostics:", []),
    {_NodeName, NodeHost} = rabbit_misc:nodeparts(Node),
    case net_adm:names(NodeHost) of
        {error, EpmdReason} ->
            fmt_stderr("- unable to connect to epmd on ~s: ~w",
                       [NodeHost, EpmdReason]);
        {ok, NamePorts} ->
            fmt_stderr("- nodes and their ports on ~s: ~p",
                       [NodeHost, [{list_to_atom(Name), Port} ||
                                      {Name, Port} <- NamePorts]])
            end,
    fmt_stderr("- current node: ~w", [node()]),
    case init:get_argument(home) of
        {ok, [[Home]]} -> fmt_stderr("- current node home dir: ~s", [Home]);
        Other          -> fmt_stderr("- no current node home dir: ~p", [Other])
    end,
    fmt_stderr("- current node cookie hash: ~s", [rabbit_misc:cookie_hash()]),
    ok.

parse_args(["-n", NodeS | Args], Params) ->
    parse_args(Args, Params#params{node = rabbit_misc:makenode(NodeS)});
parse_args(["-q" | Args], Params) ->
    parse_args(Args, Params#params{quiet = true});
parse_args([Command | Args], Params) ->
    Params#params{command = list_to_atom(Command), args = Args};
parse_args([], _) ->
    usage().

stop() ->
    ok.

usage() ->
    io:format("Usage: rabbitmqctl [-q] [-n <node>] <command> [<arg> ...]

Available commands:

  stop      - stops the RabbitMQ application and halts the node
  stop_app  - stops the RabbitMQ application, leaving the node running
  start_app - starts the RabbitMQ application on an already-running node
  reset     - resets node to default configuration, deleting all data
  force_reset
  cluster <ClusterNode> ...
  status
  rotate_logs [Suffix]

  add_user        <UserName> <Password>
  delete_user     <UserName>
  change_password <UserName> <NewPassword>
  list_users

  add_vhost    <VHostPath>
  delete_vhost <VHostPath>
  list_vhosts

  set_permissions   [-p <VHostPath>] <UserName> <Regexp> <Regexp> <Regexp>
  clear_permissions [-p <VHostPath>] <UserName>
  list_permissions  [-p <VHostPath>]
  list_user_permissions <UserName>

  list_queues    [-p <VHostPath>] [<QueueInfoItem> ...]
  list_exchanges [-p <VHostPath>] [<ExchangeInfoItem> ...]
  list_bindings  [-p <VHostPath>] 
  list_connections [<ConnectionInfoItem> ...]

Quiet output mode is selected with the \"-q\" flag. Informational messages
are suppressed when quiet mode is in effect.

<node> should be the name of the master node of the RabbitMQ
cluster. It defaults to the node named \"rabbit\" on the local
host. On a host named \"server.example.com\", the master node will
usually be rabbit@server (unless RABBITMQ_NODENAME has been set to
some non-default value at broker startup time). The output of hostname
-s is usually the correct suffix to use after the \"@\" sign.

The list_queues, list_exchanges and list_bindings commands accept an optional
virtual host parameter for which to display results. The default value is \"/\".

<QueueInfoItem> must be a member of the list [name, durable, auto_delete, 
<<<<<<< HEAD
arguments, node, messages_ready, messages_unacknowledged, messages_uncommitted, 
messages, acks_uncommitted, consumers, transactions, memory]. The
default is to display name and (number of) messages.
=======
arguments, pid, messages_ready, messages_unacknowledged, messages_uncommitted, 
messages, acks_uncommitted, consumers, transactions, memory]. The default is 
 to display name and (number of) messages.
>>>>>>> dbcd94fe

<ExchangeInfoItem> must be a member of the list [name, type, durable, 
auto_delete, arguments]. The default is to display name and type.

The output format for \"list_bindings\" is a list of rows containing 
exchange name, queue name, routing key and arguments, in that order.

<ConnectionInfoItem> must be a member of the list [pid, address, port, 
peer_address, peer_port, state, channels, user, vhost, timeout, frame_max,
<<<<<<< HEAD
recv_oct, recv_cnt, send_oct, send_cnt, send_pend]. The default is to display 
user, peer_address, peer_port and state.
=======
client_properties, recv_oct, recv_cnt, send_oct, send_cnt, send_pend].
The default is to display user, peer_address, peer_port and state.

>>>>>>> dbcd94fe
"),
    halt(1).

action(stop, Node, [], Inform) ->
    Inform("Stopping and halting node ~p", [Node]),
    call(Node, {rabbit, stop_and_halt, []});

action(stop_app, Node, [], Inform) ->
    Inform("Stopping node ~p", [Node]),
    call(Node, {rabbit, stop, []});

action(start_app, Node, [], Inform) ->
    Inform("Starting node ~p", [Node]),
    call(Node, {rabbit, start, []});

action(reset, Node, [], Inform) ->
    Inform("Resetting node ~p", [Node]),
    call(Node, {rabbit_mnesia, reset, []});

action(force_reset, Node, [], Inform) ->
    Inform("Forcefully resetting node ~p", [Node]),
    call(Node, {rabbit_mnesia, force_reset, []});

action(cluster, Node, ClusterNodeSs, Inform) ->
    ClusterNodes = lists:map(fun list_to_atom/1, ClusterNodeSs),
    Inform("Clustering node ~p with ~p",
              [Node, ClusterNodes]),
    rpc_call(Node, rabbit_mnesia, cluster, [ClusterNodes]);

action(status, Node, [], Inform) ->
    Inform("Status of node ~p", [Node]),
    case call(Node, {rabbit, status, []}) of
        {badrpc, _} = Res -> Res;
        Res               -> io:format("~p~n", [Res]),
                             ok
    end;

action(rotate_logs, Node, [], Inform) ->
    Inform("Reopening logs for node ~p", [Node]),
    call(Node, {rabbit, rotate_logs, [""]});
action(rotate_logs, Node, Args = [Suffix], Inform) ->
    Inform("Rotating logs to files with suffix ~p", [Suffix]),
    call(Node, {rabbit, rotate_logs, Args});

action(add_user, Node, Args = [Username, _Password], Inform) ->
    Inform("Creating user ~p", [Username]),
    call(Node, {rabbit_access_control, add_user, Args});

action(delete_user, Node, Args = [_Username], Inform) ->
    Inform("Deleting user ~p", Args),
    call(Node, {rabbit_access_control, delete_user, Args});

action(change_password, Node, Args = [Username, _Newpassword], Inform) ->
    Inform("Changing password for user ~p", [Username]),
    call(Node, {rabbit_access_control, change_password, Args});

action(list_users, Node, [], Inform) ->
    Inform("Listing users", []),
    display_list(call(Node, {rabbit_access_control, list_users, []}));

action(add_vhost, Node, Args = [_VHostPath], Inform) ->
    Inform("Creating vhost ~p", Args),
    call(Node, {rabbit_access_control, add_vhost, Args});

action(delete_vhost, Node, Args = [_VHostPath], Inform) ->
    Inform("Deleting vhost ~p", Args),
    call(Node, {rabbit_access_control, delete_vhost, Args});

action(list_vhosts, Node, [], Inform) ->
    Inform("Listing vhosts", []),
    display_list(call(Node, {rabbit_access_control, list_vhosts, []}));

action(list_user_permissions, Node, Args = [_Username], Inform) ->
    Inform("Listing permissions for user ~p", Args),
    display_list(call(Node, {rabbit_access_control, list_user_permissions,
                             Args}));

action(list_queues, Node, Args, Inform) ->
    Inform("Listing queues", []),
    {VHostArg, RemainingArgs} = parse_vhost_flag_bin(Args),
    ArgAtoms = default_if_empty(RemainingArgs, [name, messages]),
    display_info_list(rpc_call(Node, rabbit_amqqueue, info_all,
                               [VHostArg, ArgAtoms]),
                      ArgAtoms);

action(list_exchanges, Node, Args, Inform) ->
    Inform("Listing exchanges", []),
    {VHostArg, RemainingArgs} = parse_vhost_flag_bin(Args),
    ArgAtoms = default_if_empty(RemainingArgs, [name, type]),
    display_info_list(rpc_call(Node, rabbit_exchange, info_all,
                               [VHostArg, ArgAtoms]),
                      ArgAtoms);

action(list_bindings, Node, Args, Inform) ->
    Inform("Listing bindings", []),
    {VHostArg, _} = parse_vhost_flag_bin(Args),
    InfoKeys = [exchange_name, queue_name, routing_key, args],
    display_info_list(
      [lists:zip(InfoKeys, tuple_to_list(X)) ||
          X <- rpc_call(Node, rabbit_exchange, list_bindings, [VHostArg])], 
      InfoKeys),
    ok;

action(list_connections, Node, Args, Inform) ->
    Inform("Listing connections", []),
    ArgAtoms = default_if_empty(Args, [user, peer_address, peer_port, state]),
    display_info_list(rpc_call(Node, rabbit_networking, connection_info_all,
                               [ArgAtoms]),
                      ArgAtoms);

action(Command, Node, Args, Inform) ->
    {VHost, RemainingArgs} = parse_vhost_flag(Args),
    action(Command, Node, VHost, RemainingArgs, Inform).

action(set_permissions, Node, VHost, [Username, CPerm, WPerm, RPerm], Inform) ->
    Inform("Setting permissions for user ~p in vhost ~p", [Username, VHost]),
    call(Node, {rabbit_access_control, set_permissions,
                [Username, VHost, CPerm, WPerm, RPerm]});

action(clear_permissions, Node, VHost, [Username], Inform) ->
    Inform("Clearing permissions for user ~p in vhost ~p", [Username, VHost]),
    call(Node, {rabbit_access_control, clear_permissions, [Username, VHost]});

action(list_permissions, Node, VHost, [], Inform) ->
    Inform("Listing permissions in vhost ~p", [VHost]),
    display_list(call(Node, {rabbit_access_control, list_vhost_permissions,
                             [VHost]})).

parse_vhost_flag(Args) when is_list(Args) ->
    case Args of 
        ["-p", VHost | RemainingArgs] ->
            {VHost, RemainingArgs};  
        RemainingArgs ->
            {"/", RemainingArgs}
    end.

parse_vhost_flag_bin(Args) ->
    {VHost, RemainingArgs} = parse_vhost_flag(Args),
    {list_to_binary(VHost), RemainingArgs}.

default_if_empty(List, Default) when is_list(List) ->
    if List == [] -> 
        Default; 
       true -> 
        [list_to_atom(X) || X <- List]
    end.

display_info_list(Results, InfoItemKeys) when is_list(Results) ->
    lists:foreach(fun (Result) -> display_row([format_info_item(X, Result) ||
                                                  X <- InfoItemKeys])
                  end, Results),
    ok;
display_info_list(Other, _) ->
    Other.

display_row(Row) ->
    io:fwrite(lists:flatten(rabbit_misc:intersperse("\t", Row))),
    io:nl().

format_info_item(Key, Items) ->
    case proplists:get_value(Key, Items) of
        #resource{name = Name} ->
            escape(Name);
        Value when Key =:= address; Key =:= peer_address andalso
                   is_tuple(Value) ->
            inet_parse:ntoa(Value);
        Value when is_pid(Value) ->
            pid_to_string(Value);
        Value when is_binary(Value) -> 
            escape(Value);
        Value when is_atom(Value) ->
            escape(atom_to_list(Value));
        Value = [{TableEntryKey, TableEntryType, _TableEntryValue} | _]
        when is_binary(TableEntryKey) andalso is_atom(TableEntryType) ->
            io_lib:format("~1000000000000p", [prettify_amqp_table(Value)]);
        Value ->
            io_lib:format("~w", [Value])
    end.

display_list(L) when is_list(L) ->
    lists:foreach(fun (I) when is_binary(I) ->
                          io:format("~s~n", [escape(I)]);
                      (I) when is_tuple(I) ->
                          display_row([escape(V)
                                       || V <- tuple_to_list(I)])
                  end,
                  lists:sort(L)),
    ok;
display_list(Other) -> Other.

call(Node, {Mod, Fun, Args}) ->
    rpc_call(Node, Mod, Fun, lists:map(fun list_to_binary/1, Args)).

rpc_call(Node, Mod, Fun, Args) ->
    rpc:call(Node, Mod, Fun, Args, ?RPC_TIMEOUT).

%% escape does C-style backslash escaping of non-printable ASCII
%% characters.  We don't escape characters above 127, since they may
%% form part of UTF-8 strings.

escape(Bin) when is_binary(Bin) ->
    escape(binary_to_list(Bin));
escape(L) when is_list(L) ->
    escape_char(lists:reverse(L), []).

escape_char([$\\ | T], Acc) ->
    escape_char(T, [$\\, $\\ | Acc]);
escape_char([X | T], Acc) when X >= 32, X /= 127 ->
    escape_char(T, [X | Acc]);
escape_char([X | T], Acc) ->
    escape_char(T, [$\\, $0 + (X bsr 6), $0 + (X band 8#070 bsr 3),
                    $0 + (X band 7) | Acc]);
escape_char([], Acc) ->
    Acc.

prettify_amqp_table(Table) ->
    [{escape(K), prettify_typed_amqp_value(T, V)} || {K, T, V} <- Table].

prettify_typed_amqp_value(Type, Value) ->
    case Type of
        longstr -> escape(Value);
        table   -> prettify_amqp_table(Value);
        array   -> [prettify_typed_amqp_value(T, V) || {T, V} <- Value];
        _       -> Value
    end.

%% see http://erlang.org/doc/apps/erts/erl_ext_dist.html (8.10 and 8.7)
pid_to_string(Pid) ->
    <<131,103,100,NodeLen:16,NodeBin:NodeLen/binary,Id:32,Ser:32,_Cre:8>>
        = term_to_binary(Pid),
    Node = binary_to_term(<<131,100,NodeLen:16,NodeBin:NodeLen/binary>>),
    lists:flatten(io_lib:format("<~w.~B.~B>", [Node, Id, Ser])).<|MERGE_RESOLUTION|>--- conflicted
+++ resolved
@@ -173,15 +173,9 @@
 virtual host parameter for which to display results. The default value is \"/\".
 
 <QueueInfoItem> must be a member of the list [name, durable, auto_delete, 
-<<<<<<< HEAD
-arguments, node, messages_ready, messages_unacknowledged, messages_uncommitted, 
-messages, acks_uncommitted, consumers, transactions, memory]. The
-default is to display name and (number of) messages.
-=======
 arguments, pid, messages_ready, messages_unacknowledged, messages_uncommitted, 
 messages, acks_uncommitted, consumers, transactions, memory]. The default is 
  to display name and (number of) messages.
->>>>>>> dbcd94fe
 
 <ExchangeInfoItem> must be a member of the list [name, type, durable, 
 auto_delete, arguments]. The default is to display name and type.
@@ -191,14 +185,9 @@
 
 <ConnectionInfoItem> must be a member of the list [pid, address, port, 
 peer_address, peer_port, state, channels, user, vhost, timeout, frame_max,
-<<<<<<< HEAD
-recv_oct, recv_cnt, send_oct, send_cnt, send_pend]. The default is to display 
-user, peer_address, peer_port and state.
-=======
 client_properties, recv_oct, recv_cnt, send_oct, send_cnt, send_pend].
 The default is to display user, peer_address, peer_port and state.
 
->>>>>>> dbcd94fe
 "),
     halt(1).
 
