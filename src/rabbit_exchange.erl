--- conflicted
+++ resolved
@@ -39,12 +39,8 @@
 -export([add_binding/5, delete_binding/5, list_bindings/1]).
 -export([delete/2]).
 -export([delete_queue_bindings/1, delete_transient_queue_bindings/1]).
-<<<<<<< HEAD
 -export([assert_equivalence/4]).
--export([check_type/1, assert_type/2, topic_matches/2, headers_match/2]).
-=======
 -export([check_type/1, assert_type/2]).
->>>>>>> 928aa9c0
 
 %% EXTENDED API
 -export([list_exchange_bindings/1]).
@@ -189,7 +185,7 @@
 
 assert_equivalence(X = #exchange{ durable = ActualDurable },
                    RequiredType, RequiredDurable, RequiredArgs)
-  when ActualDurable==RequiredDurable ->
+  when ActualDurable == RequiredDurable ->
     ok = assert_type(X, RequiredType),
     ok = assert_args_equivalence(X, RequiredArgs);
 assert_equivalence(#exchange{ name = Name }, _Type, _Durable, _Args) ->
@@ -315,18 +311,6 @@
     delete_queue_bindings(QueueName, fun delete_transient_forward_routes/1).
 
 delete_queue_bindings(QueueName, FwdDeleteFun) ->
-<<<<<<< HEAD
-    [begin
-         ok = FwdDeleteFun(reverse_route(Route)),
-         ok = mnesia:delete_object(rabbit_reverse_route, Route, write)
-     end || Route <- mnesia:match_object(
-                       rabbit_reverse_route,
-                       reverse_route(
-                         #route{binding = #binding{queue_name = QueueName,
-                                                   _ = '_'}}),
-                       write)],
-    ok.
-=======
     DeletedBindings =
         [begin
              Route = reverse_route(ReverseRoute),
@@ -376,8 +360,6 @@
     [X] = mnesia:read({rabbit_exchange, ExchangeName}),
     {maybe_auto_delete(X), Bindings}.
 
->>>>>>> 928aa9c0
-
 delete_forward_routes(Route) ->
     ok = mnesia:delete_object(rabbit_route, Route, write),
     ok = mnesia:delete_object(rabbit_durable_route, Route, write).
@@ -420,34 +402,14 @@
                end
       end).
 
-<<<<<<< HEAD
 add_binding(ExchangeName, QueueName, RoutingKey, Arguments, InnerFun) ->
-    binding_action(
-      ExchangeName, QueueName, RoutingKey, Arguments,
-      fun (X, Q, B) ->
-              InnerFun(X, Q),
-              ok = sync_binding(B, Q#amqqueue.durable,
-                                fun mnesia:write/3)
-      end).
-
-delete_binding(ExchangeName, QueueName, RoutingKey, Arguments, InnerFun) ->
-    binding_action(
-      ExchangeName, QueueName, RoutingKey, Arguments,
-      fun (X, Q, B) ->
-              case mnesia:match_object(rabbit_route, #route{binding = B},
-                                       write) of
-                  [] -> {error, binding_not_found};
-                  _  ->
-                      InnerFun(X, Q),
-                      ok = sync_binding(B, Q#amqqueue.durable,
-                                        fun mnesia:delete_object/3)
-              end
-      end).
-=======
-add_binding(ExchangeName, QueueName, RoutingKey, Arguments) ->
     case binding_action(
            ExchangeName, QueueName, RoutingKey, Arguments,
            fun (X, Q, B) ->
+                   %% this argument is used to check queue exclusivity;
+                   %% in general, we want to fail on that in preference to
+                   %% failing on e.g., the durability being different.
+                   InnerFun(X, Q),
                    if Q#amqqueue.durable and not(X#exchange.durable) ->
                            {error, durability_settings_incompatible};
                       true ->
@@ -469,16 +431,19 @@
             Err
     end.
 
-delete_binding(ExchangeName, QueueName, RoutingKey, Arguments) ->
+delete_binding(ExchangeName, QueueName, RoutingKey, Arguments, InnerFun) ->
     case binding_action(
            ExchangeName, QueueName, RoutingKey, Arguments,
            fun (X, Q, B) ->
                    case mnesia:match_object(rabbit_route, #route{binding = B},
                                             write) of
-                       [] -> {error, binding_not_found};
-                       _  -> ok = sync_binding(B, Q#amqqueue.durable,
-                                               fun mnesia:delete_object/3),
-                             {maybe_auto_delete(X), B}
+                       [] ->
+                           {error, binding_not_found};
+                       _  ->
+                           InnerFun(X, Q),
+                           ok = sync_binding(B, Q#amqqueue.durable,
+                                             fun mnesia:delete_object/3),
+                           {maybe_auto_delete(X), B}
                    end
            end) of
         Err = {error, _}  ->
@@ -490,7 +455,6 @@
                 no_delete   -> Module:remove_bindings(X, [B])
             end
     end.
->>>>>>> 928aa9c0
 
 binding_action(ExchangeName, QueueName, RoutingKey, Arguments, Fun) ->
     call_with_exchange_and_queue(
@@ -554,104 +518,6 @@
                          key           = Key,
                          args          = Args}) ->
     #reverse_binding{exchange_name = Exchange,
-<<<<<<< HEAD
-                     queue_name = Queue,
-                     key = Key,
-                     args = Args}.
-
-default_headers_match_kind() -> all.
-
-parse_x_match(<<"all">>) -> all;
-parse_x_match(<<"any">>) -> any;
-parse_x_match(Other) ->
-    rabbit_log:warning("Invalid x-match field value ~p; expected all or any",
-                       [Other]),
-    default_headers_match_kind().
-
-%% Horrendous matching algorithm. Depends for its merge-like
-%% (linear-time) behaviour on the lists:keysort (sort_arguments) that
-%% route/3 and {add,delete}_binding/4 do.
-%%
-%%                 !!!!!!!!!!!!!!!!!!!!!!!!!!!!!!!!!!!!!!!!!!!!!!!!!!!!!!!!!!!!
-%% In other words: REQUIRES BOTH PATTERN AND DATA TO BE SORTED ASCENDING BY KEY.
-%%                 !!!!!!!!!!!!!!!!!!!!!!!!!!!!!!!!!!!!!!!!!!!!!!!!!!!!!!!!!!!!
-%%
-headers_match(Pattern, Data) ->
-    MatchKind = case lists:keysearch(<<"x-match">>, 1, Pattern) of
-                    {value, {_, longstr, MK}} -> parse_x_match(MK);
-                    {value, {_, Type, MK}} ->
-                        rabbit_log:warning("Invalid x-match field type ~p "
-                                           "(value ~p); expected longstr",
-                                           [Type, MK]),
-                        default_headers_match_kind();
-                    _ -> default_headers_match_kind()
-                end,
-    headers_match(Pattern, Data, true, false, MatchKind).
-
-headers_match([], _Data, AllMatch, _AnyMatch, all) ->
-    AllMatch;
-headers_match([], _Data, _AllMatch, AnyMatch, any) ->
-    AnyMatch;
-headers_match([{<<"x-", _/binary>>, _PT, _PV} | PRest], Data,
-              AllMatch, AnyMatch, MatchKind) ->
-    headers_match(PRest, Data, AllMatch, AnyMatch, MatchKind);
-headers_match(_Pattern, [], _AllMatch, AnyMatch, MatchKind) ->
-    headers_match([], [], false, AnyMatch, MatchKind);
-headers_match(Pattern = [{PK, _PT, _PV} | _], [{DK, _DT, _DV} | DRest],
-              AllMatch, AnyMatch, MatchKind) when PK > DK ->
-    headers_match(Pattern, DRest, AllMatch, AnyMatch, MatchKind);
-headers_match([{PK, _PT, _PV} | PRest], Data = [{DK, _DT, _DV} | _],
-              _AllMatch, AnyMatch, MatchKind) when PK < DK ->
-    headers_match(PRest, Data, false, AnyMatch, MatchKind);
-headers_match([{PK, PT, PV} | PRest], [{DK, DT, DV} | DRest],
-              AllMatch, AnyMatch, MatchKind) when PK == DK ->
-    {AllMatch1, AnyMatch1} =
-        if
-            %% It's not properly specified, but a "no value" in a
-            %% pattern field is supposed to mean simple presence of
-            %% the corresponding data field. I've interpreted that to
-            %% mean a type of "void" for the pattern field.
-            PT == void -> {AllMatch, true};
-            %% Similarly, it's not specified, but I assume that a
-            %% mismatched type causes a mismatched value.
-            PT =/= DT  -> {false, AnyMatch};
-            PV == DV   -> {AllMatch, true};
-            true       -> {false, AnyMatch}
-        end,
-    headers_match(PRest, DRest, AllMatch1, AnyMatch1, MatchKind).
-
-split_topic_key(Key) ->
-    {ok, KeySplit} = regexp:split(binary_to_list(Key), "\\."),
-    KeySplit.
-
-topic_matches(PatternKey, RoutingKey) ->
-    P = split_topic_key(PatternKey),
-    R = split_topic_key(RoutingKey),
-    topic_matches1(P, R).
-
-topic_matches1(["#"], _R) ->
-    true;
-topic_matches1(["#" | PTail], R) ->
-    last_topic_match(PTail, [], lists:reverse(R));
-topic_matches1([], []) ->
-    true;
-topic_matches1(["*" | PatRest], [_ | ValRest]) ->
-    topic_matches1(PatRest, ValRest);
-topic_matches1([PatElement | PatRest], [ValElement | ValRest]) when PatElement == ValElement ->
-    topic_matches1(PatRest, ValRest);
-topic_matches1(_, _) ->
-    false.
-
-last_topic_match(P, R, []) ->
-    topic_matches1(P, R);
-last_topic_match(P, R, [BacktrackNext | BacktrackList]) ->
-    topic_matches1(P, R) or last_topic_match(P, [BacktrackNext | R], BacktrackList).
-
-delete(ExchangeName, _IfUnused = true) ->
-    call_with_exchange(ExchangeName, fun conditional_delete/1);
-delete(ExchangeName, _IfUnused = false) ->
-    call_with_exchange(ExchangeName, fun unconditional_delete/1).
-=======
                      queue_name    = Queue,
                      key           = Key,
                      args          = Args}.
@@ -669,14 +535,9 @@
             Error
     end.
 
-maybe_auto_delete(Exchange = #exchange{auto_delete = false}) ->
-    {no_delete, Exchange};
-maybe_auto_delete(Exchange = #exchange{auto_delete = true}) ->
-    case conditional_delete(Exchange) of
-        {error, in_use}         -> {no_delete, Exchange};
-        {deleted, Exchange, []} -> {auto_deleted, Exchange}
-    end.
->>>>>>> 928aa9c0
+%% TODO: remove this autodelete machinery altogether.
+maybe_auto_delete(Exchange) ->
+    {no_delete, Exchange}.
 
 conditional_delete(Exchange = #exchange{name = ExchangeName}) ->
     Match = #route{binding = #binding{exchange_name = ExchangeName, _ = '_'}},
