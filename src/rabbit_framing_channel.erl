--- conflicted
+++ resolved
@@ -73,24 +73,6 @@
         Msg                    -> exit({unexpected_message, Msg})
     end.
 
-<<<<<<< HEAD
-mainloop(ChannelPid) ->
-    case read_frame(ChannelPid) of
-        {method, MethodName, FieldsBin} ->
-            Method = rabbit_framing:decode_method_fields(MethodName, FieldsBin),
-            case rabbit_framing:method_has_content(MethodName) of
-                true  -> {ClassId, _MethodId} =
-                             rabbit_framing:method_id(MethodName),
-                         Content = collect_content(ChannelPid, ClassId),
-                         rabbit_channel:do(ChannelPid, Method, Content);
-                false -> rabbit_channel:do(ChannelPid, Method)
-            end,
-            ?MODULE:mainloop(ChannelPid);
-        _ ->
-            unexpected_frame("expected method frame, "
-                             "got non method frame instead",
-                             [])
-=======
 mainloop(ChannelPid, Protocol) ->
     Decoded = read_frame(ChannelPid),
     case Decoded of
@@ -106,11 +88,9 @@
             end,
             ?MODULE:mainloop(ChannelPid, Protocol);
         _ ->
-            rabbit_misc:protocol_error(
-              unexpected_frame,
-              "expected method frame, got ~p instead",
-              [Decoded])
->>>>>>> 1bcb4028
+            unexpected_frame("expected method frame, "
+                             "got non method frame instead",
+                             [])
     end.
 
 collect_content(ChannelPid, ClassId, Protocol) ->
@@ -123,7 +103,6 @@
                      protocol = Protocol,
                      payload_fragments_rev = Payload};
         {content_header, HeaderClassId, 0, _BodySize, _PropertiesBin} ->
-<<<<<<< HEAD
             unexpected_frame("expected content header for class ~w, "
                              "got one for class ~w instead",
                              [ClassId, HeaderClassId]);
@@ -131,19 +110,6 @@
             unexpected_frame("expected content header for class ~w, "
                              "got non content header frame instead",
                              [ClassId])
-=======
-            rabbit_misc:protocol_error(
-              unexpected_frame,
-              "expected content header for class ~w, "
-              "got one for class ~w instead",
-              [ClassId, HeaderClassId]);
-        _ ->
-            rabbit_misc:protocol_error(
-              unexpected_frame,
-              "expected content header for class ~w, "
-              "got non content header frame instead",
-              [ClassId])
->>>>>>> 1bcb4028
     end.
 
 collect_content_payload(_ChannelPid, 0, Acc) ->
@@ -155,18 +121,10 @@
                                     RemainingByteCount - size(FragmentBin),
                                     [FragmentBin | Acc]);
         _ ->
-<<<<<<< HEAD
             unexpected_frame("expected content body, "
                              "got non content body frame instead",
                              [])
     end.
 
 unexpected_frame(ExplanationFormat, Params) ->
-    rabbit_misc:protocol_error(unexpected_frame, ExplanationFormat, Params).
-=======
-            rabbit_misc:protocol_error(
-              unexpected_frame,
-              "expected content body, got non content body frame instead",
-              [])
-    end.
->>>>>>> 1bcb4028
+    rabbit_misc:protocol_error(unexpected_frame, ExplanationFormat, Params).