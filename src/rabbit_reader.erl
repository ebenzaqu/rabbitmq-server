--- conflicted
+++ resolved
@@ -892,9 +892,10 @@
 
 infos(Items, State) -> [{Item, i(Item, State)} || Item <- Items].
 
-<<<<<<< HEAD
 i(pid,                #v1{}) -> self();
 i(name,               #v1{name = Name}) -> list_to_binary(Name);
+i(host,               #v1{host = Host}) -> list_to_binary(Host);
+i(peer_host,          #v1{peer_host = PeerHost}) -> list_to_binary(PeerHost);
 i(address,            S) -> socket_info(fun rabbit_net:sockname/1,
                                         fun ({A, _}) -> A end, S);
 i(port,               S) -> socket_info(fun rabbit_net:sockname/1,
@@ -921,52 +922,6 @@
 i(state,              #v1{connection_state = CS}) -> CS;
 i(last_blocked_by,    #v1{last_blocked_by = By}) -> By;
 i(last_blocked_age,   #v1{last_blocked_at = never}) ->
-=======
-i(pid, #v1{}) ->
-    self();
-i(name, #v1{sock = Sock}) ->
-    list_to_binary(name(Sock));
-i(host, #v1{host = Host}) ->
-    list_to_binary(Host);
-i(peer_host, #v1{peer_host = PeerHost}) ->
-    list_to_binary(PeerHost);
-i(address, #v1{sock = Sock}) ->
-    socket_info(fun rabbit_net:sockname/1, fun ({A, _}) -> A end, Sock);
-i(port, #v1{sock = Sock}) ->
-    socket_info(fun rabbit_net:sockname/1, fun ({_, P}) -> P end, Sock);
-i(peer_address, #v1{sock = Sock}) ->
-    socket_info(fun rabbit_net:peername/1, fun ({A, _}) -> A end, Sock);
-i(peer_port, #v1{sock = Sock}) ->
-    socket_info(fun rabbit_net:peername/1, fun ({_, P}) -> P end, Sock);
-i(ssl, #v1{sock = Sock}) ->
-    rabbit_net:is_ssl(Sock);
-i(ssl_protocol, #v1{sock = Sock}) ->
-    ssl_info(fun ({P, _}) -> P end, Sock);
-i(ssl_key_exchange, #v1{sock = Sock}) ->
-    ssl_info(fun ({_, {K, _, _}}) -> K end, Sock);
-i(ssl_cipher, #v1{sock = Sock}) ->
-    ssl_info(fun ({_, {_, C, _}}) -> C end, Sock);
-i(ssl_hash, #v1{sock = Sock}) ->
-    ssl_info(fun ({_, {_, _, H}}) -> H end, Sock);
-i(peer_cert_issuer, #v1{sock = Sock}) ->
-    cert_info(fun rabbit_ssl:peer_cert_issuer/1, Sock);
-i(peer_cert_subject, #v1{sock = Sock}) ->
-    cert_info(fun rabbit_ssl:peer_cert_subject/1, Sock);
-i(peer_cert_validity, #v1{sock = Sock}) ->
-    cert_info(fun rabbit_ssl:peer_cert_validity/1, Sock);
-i(SockStat, #v1{sock = Sock}) when SockStat =:= recv_oct;
-                                   SockStat =:= recv_cnt;
-                                   SockStat =:= send_oct;
-                                   SockStat =:= send_cnt;
-                                   SockStat =:= send_pend ->
-    socket_info(fun (S) -> rabbit_net:getstat(S, [SockStat]) end,
-                fun ([{_, I}]) -> I end, Sock);
-i(state, #v1{connection_state = S}) ->
-    S;
-i(last_blocked_by, #v1{last_blocked_by = By}) ->
-    By;
-i(last_blocked_age, #v1{last_blocked_at = never}) ->
->>>>>>> 82197804
     infinity;
 i(last_blocked_age,   #v1{last_blocked_at = T}) ->
     timer:now_diff(erlang:now(), T) / 1000000;
