%%   The contents of this file are subject to the Mozilla Public License
%%   Version 1.1 (the "License"); you may not use this file except in
%%   compliance with the License. You may obtain a copy of the License at
%%   http://www.mozilla.org/MPL/
%%
%%   Software distributed under the License is distributed on an "AS IS"
%%   basis, WITHOUT WARRANTY OF ANY KIND, either express or implied. See the
%%   License for the specific language governing rights and limitations
%%   under the License.
%%
%%   The Original Code is RabbitMQ.
%%
%%   The Initial Developers of the Original Code are LShift Ltd,
%%   Cohesive Financial Technologies LLC, and Rabbit Technologies Ltd.
%%
%%   Portions created before 22-Nov-2008 00:00:00 GMT by LShift Ltd,
%%   Cohesive Financial Technologies LLC, or Rabbit Technologies Ltd
%%   are Copyright (C) 2007-2008 LShift Ltd, Cohesive Financial
%%   Technologies LLC, and Rabbit Technologies Ltd.
%%
%%   Portions created by LShift Ltd are Copyright (C) 2007-2010 LShift
%%   Ltd. Portions created by Cohesive Financial Technologies LLC are
%%   Copyright (C) 2007-2010 Cohesive Financial Technologies
%%   LLC. Portions created by Rabbit Technologies Ltd are Copyright
%%   (C) 2007-2010 Rabbit Technologies Ltd.
%%
%%   All Rights Reserved.
%%
%%   Contributor(s): ______________________________________.
%%

-module(rabbit_reader).
-include("rabbit_framing.hrl").
-include("rabbit.hrl").

-export([start_link/0, info_keys/0, info/1, info/2, shutdown/2]).

-export([system_continue/3, system_terminate/4, system_code_change/4]).

-export([init/1, mainloop/2]).

-export([server_properties/0]).

-export([analyze_frame/2]).

-import(gen_tcp).
-import(fprof).
-import(inet).
-import(prim_inet).

-define(HANDSHAKE_TIMEOUT, 10).
-define(NORMAL_TIMEOUT, 3).
-define(CLOSING_TIMEOUT, 1).
-define(CHANNEL_TERMINATION_TIMEOUT, 3).
-define(SILENT_CLOSE_DELAY, 3).
-define(FRAME_MAX, 131072). %% set to zero once QPid fix their negotiation

%---------------------------------------------------------------------------

-record(v1, {parent, sock, connection, callback, recv_ref, connection_state,
             queue_collector}).

-define(INFO_KEYS,
        [pid, address, port, peer_address, peer_port,
         recv_oct, recv_cnt, send_oct, send_cnt, send_pend,
         state, channels, user, vhost, timeout, frame_max, client_properties]).

%% connection lifecycle
%%
%% all state transitions and terminations are marked with *...*
%%
%% The lifecycle begins with: start handshake_timeout timer, *pre-init*
%%
%% all states, unless specified otherwise:
%%   socket error -> *exit*
%%   socket close -> *throw*
%%   writer send failure -> *throw*
%%   forced termination -> *exit*
%%   handshake_timeout -> *throw*
%% pre-init:
%%   receive protocol header -> send connection.start, *starting*
%% starting:
%%   receive connection.start_ok -> send connection.tune, *tuning*
%% tuning:
%%   receive connection.tune_ok -> start heartbeats, *opening*
%% opening:
%%   receive connection.open -> send connection.open_ok, *running*
%% running:
%%   receive connection.close ->
%%     tell channels to terminate gracefully
%%     if no channels then send connection.close_ok, start
%%        terminate_connection timer, *closed*
%%     else *closing*
%%   forced termination
%%   -> wait for channels to terminate forcefully, start
%%      terminate_connection timer, send close, *exit*
%%   channel exit with hard error
%%   -> log error, wait for channels to terminate forcefully, start
%%      terminate_connection timer, send close, *closed*
%%   channel exit with soft error
%%   -> log error, mark channel as closing, *running*
%%   handshake_timeout -> ignore, *running*
%%   heartbeat timeout -> *throw*
%% closing:
%%   socket close -> *terminate*
%%   receive connection.close -> send connection.close_ok,
%%     *closing*
%%   receive frame -> ignore, *closing*
%%   handshake_timeout -> ignore, *closing*
%%   heartbeat timeout -> *throw*
%%   channel exit with hard error
%%   -> log error, wait for channels to terminate forcefully, start
%%      terminate_connection timer, send close, *closed*
%%   channel exit with soft error
%%   -> log error, mark channel as closing
%%      if last channel to exit then send connection.close_ok,
%%         start terminate_connection timer, *closed*
%%      else *closing*
%%   channel exits normally
%%   -> if last channel to exit then send connection.close_ok,
%%      start terminate_connection timer, *closed*
%% closed:
%%   socket close -> *terminate*
%%   receive connection.close -> send connection.close_ok,
%%     *closed*
%%   receive connection.close_ok -> self() ! terminate_connection,
%%     *closed*
%%   receive frame -> ignore, *closed*
%%   terminate_connection timeout -> *terminate*
%%   handshake_timeout -> ignore, *closed*
%%   heartbeat timeout -> *throw*
%%   channel exit -> log error, *closed*
%%
%%
%% TODO: refactor the code so that the above is obvious

%%----------------------------------------------------------------------------

-ifdef(use_specs).

-spec(info_keys/0 :: () -> [rabbit_types:info_key()]).
-spec(info/1 :: (pid()) -> [rabbit_types:info()]).
-spec(info/2 :: (pid(), [rabbit_types:info_key()]) -> [rabbit_types:info()]).
-spec(shutdown/2 :: (pid(), string()) -> 'ok').
-spec(server_properties/0 :: () -> rabbit_framing:amqp_table()).

-endif.

%%--------------------------------------------------------------------------

start_link() ->
    {ok, proc_lib:spawn_link(?MODULE, init, [self()])}.

shutdown(Pid, Explanation) ->
    gen_server:call(Pid, {shutdown, Explanation}, infinity).

init(Parent) ->
    Deb = sys:debug_options([]),
    receive
        {go, Sock, SockTransform} ->
            start_connection(Parent, Deb, Sock, SockTransform)
    end.

system_continue(_Parent, Deb, State) ->
    ?MODULE:mainloop(Deb, State).

system_terminate(Reason, _Parent, _Deb, _State) ->
    exit(Reason).

system_code_change(Misc, _Module, _OldVsn, _Extra) ->
    {ok, Misc}.

info_keys() -> ?INFO_KEYS.

info(Pid) ->
    gen_server:call(Pid, info, infinity).

info(Pid, Items) ->
    case gen_server:call(Pid, {info, Items}, infinity) of
        {ok, Res}      -> Res;
        {error, Error} -> throw(Error)
    end.

setup_profiling() ->
    Value = rabbit_misc:get_config(profiling_enabled, false),
    case Value of
        once ->
            rabbit_log:info("Enabling profiling for this connection, "
                            "and disabling for subsequent.~n"),
            rabbit_misc:set_config(profiling_enabled, false),
            fprof:trace(start);
        true ->
            rabbit_log:info("Enabling profiling for this connection.~n"),
            fprof:trace(start);
        false ->
            ok
    end,
    Value.

teardown_profiling(Value) ->
    case Value of
        false ->
            ok;
        _ ->
            rabbit_log:info("Completing profiling for this connection.~n"),
            fprof:trace(stop),
            fprof:profile(),
            fprof:analyse([{dest, []}, {cols, 100}])
    end.

server_properties() ->
    {ok, Product} = application:get_key(rabbit, id),
    {ok, Version} = application:get_key(rabbit, vsn),
    [{list_to_binary(K), longstr, list_to_binary(V)} ||
        {K, V} <- [{"product",     Product},
                   {"version",     Version},
                   {"platform",    "Erlang/OTP"},
                   {"copyright",   ?COPYRIGHT_MESSAGE},
                   {"information", ?INFORMATION_MESSAGE}]].

inet_op(F) -> rabbit_misc:throw_on_error(inet_error, F).

socket_op(Sock, Fun) ->
    case Fun(Sock) of
        {ok, Res}       -> Res;
        {error, Reason} -> rabbit_log:error("error on TCP connection ~p:~p~n",
                                            [self(), Reason]),
                           rabbit_log:info("closing TCP connection ~p~n",
                                           [self()]),
                           exit(shutdown)
    end.

start_connection(Parent, Deb, Sock, SockTransform) ->
    process_flag(trap_exit, true),
    {PeerAddress, PeerPort} = socket_op(Sock, fun rabbit_net:peername/1),
    PeerAddressS = inet_parse:ntoa(PeerAddress),
    rabbit_log:info("starting TCP connection ~p from ~s:~p~n",
                    [self(), PeerAddressS, PeerPort]),
    ClientSock = socket_op(Sock, SockTransform),
    erlang:send_after(?HANDSHAKE_TIMEOUT * 1000, self(),
                      handshake_timeout),
    ProfilingValue = setup_profiling(),
<<<<<<< HEAD
    [Collector] =
        [Pid || {collector, Pid, worker, [rabbit_reader_queue_collector]}
                    <- supervisor:which_children(Parent)],
=======
    {ok, Collector} = rabbit_queue_collector:start_link(),
>>>>>>> e1ab8022
    try
        mainloop(Deb, switch_callback(
                        #v1{parent           = Parent,
                            sock             = ClientSock,
                            connection       = #connection{
                              user              = none,
                              timeout_sec       = ?HANDSHAKE_TIMEOUT,
                              frame_max         = ?FRAME_MIN_SIZE,
                              vhost             = none,
                              client_properties = none},
                            callback         = uninitialized_callback,
                            recv_ref         = none,
                            connection_state = pre_init,
                            queue_collector  = Collector},
                        handshake, 8))
    catch
        Ex -> (if Ex == connection_closed_abruptly ->
                       fun rabbit_log:warning/2;
                  true ->
                       fun rabbit_log:error/2
               end)("exception on TCP connection ~p from ~s:~p~n~p~n",
                    [self(), PeerAddressS, PeerPort, Ex])
    after
        rabbit_log:info("closing TCP connection ~p from ~s:~p~n",
                        [self(), PeerAddressS, PeerPort]),
        %% We don't close the socket explicitly. The reader is the
        %% controlling process and hence its termination will close
        %% the socket. Furthermore, gen_tcp:close/1 waits for pending
        %% output to be sent, which results in unnecessary delays.
        %%
        %% gen_tcp:close(ClientSock),
        teardown_profiling(ProfilingValue),
<<<<<<< HEAD
        rabbit_connection_sup:stop(Parent),
        exit(shutdown)
    end.
=======
        rabbit_queue_collector:shutdown(Collector),
        rabbit_misc:unlink_and_capture_exit(Collector)
    end,
    done.
>>>>>>> e1ab8022

mainloop(Deb, State = #v1{parent = Parent, sock= Sock, recv_ref = Ref}) ->
    %%?LOGDEBUG("Reader mainloop: ~p bytes available, need ~p~n", [HaveBytes, WaitUntilNBytes]),
    receive
        {inet_async, Sock, Ref, {ok, Data}} ->
            {State1, Callback1, Length1} =
                handle_input(State#v1.callback, Data,
                             State#v1{recv_ref = none}),
            mainloop(Deb,
                     switch_callback(State1, Callback1, Length1));
        {inet_async, Sock, Ref, {error, closed}} ->
            if State#v1.connection_state =:= closed ->
                    State;
               true ->
                    throw(connection_closed_abruptly)
            end;
        {inet_async, Sock, Ref, {error, Reason}} ->
            throw({inet_error, Reason});
        {'EXIT', Parent, Reason} ->
            terminate(io_lib:format("broker forced connection closure "
                                    "with reason '~w'", [Reason]), State),
            %% this is what we are expected to do according to
            %% http://www.erlang.org/doc/man/sys.html
            %%
            %% If we wanted to be *really* nice we should wait for a
            %% while for clients to close the socket at their end,
            %% just as we do in the ordinary error case. However,
            %% since this termination is initiated by our parent it is
            %% probably more important to exit quickly.
            exit(Reason);
        {channel_exit, _Chan, E = {writer, send_failed, _Error}} ->
            throw(E);
        {channel_exit, Channel, Reason} ->
            mainloop(Deb, handle_channel_exit(Channel, Reason, State));
        {'EXIT', Pid, Reason} ->
            mainloop(Deb, handle_dependent_exit(Pid, Reason, State));
        terminate_connection ->
            State;
        handshake_timeout ->
            if State#v1.connection_state =:= running orelse
               State#v1.connection_state =:= closing orelse
               State#v1.connection_state =:= closed ->
                    mainloop(Deb, State);
               true ->
                    throw({handshake_timeout, State#v1.callback})
            end;
        {'$gen_call', From, {shutdown, Explanation}} ->
            {ForceTermination, NewState} = terminate(Explanation, State),
            gen_server:reply(From, ok),
            case ForceTermination of
                force  -> ok;
                normal -> mainloop(Deb, NewState)
            end;
        {'$gen_call', From, info} ->
            gen_server:reply(From, infos(?INFO_KEYS, State)),
            mainloop(Deb, State);
        {'$gen_call', From, {info, Items}} ->
            gen_server:reply(From, try {ok, infos(Items, State)}
                                   catch Error -> {error, Error}
                                   end),
            mainloop(Deb, State);
        {system, From, Request} ->
            sys:handle_system_msg(Request, From,
                                  Parent, ?MODULE, Deb, State);
        Other ->
            %% internal error -> something worth dying for
            exit({unexpected_message, Other})
    end.

switch_callback(OldState, NewCallback, Length) ->
    Ref = inet_op(fun () -> rabbit_net:async_recv(
                              OldState#v1.sock, Length, infinity) end),
    OldState#v1{callback = NewCallback,
                recv_ref = Ref}.

terminate(Explanation, State = #v1{connection_state = running}) ->
    {normal, send_exception(State, 0,
                            rabbit_misc:amqp_error(
                              connection_forced, Explanation, [], none))};
terminate(_Explanation, State) ->
    {force, State}.

close_connection(State = #v1{connection = #connection{
                               timeout_sec = TimeoutSec}}) ->
    %% We terminate the connection after the specified interval, but
    %% no later than ?CLOSING_TIMEOUT seconds.
    TimeoutMillisec =
        1000 * if TimeoutSec > 0 andalso
                  TimeoutSec < ?CLOSING_TIMEOUT -> TimeoutSec;
                  true -> ?CLOSING_TIMEOUT
               end,
    erlang:send_after(TimeoutMillisec, self(), terminate_connection),
    State#v1{connection_state = closed}.

close_channel(Channel, State) ->
    put({channel, Channel}, closing),
    State.

handle_channel_exit(Channel, Reason, State) ->
    handle_exception(State, Channel, Reason).

handle_dependent_exit(Pid, shutdown, State) ->
    erase({chpid, Pid}),
    maybe_close(State);
handle_dependent_exit(Pid, Reason, State) ->
    case channel_cleanup(Pid) of
        undefined -> exit({abnormal_dependent_exit, Pid, Reason});
        Channel   -> maybe_close(handle_exception(State, Channel, Reason))
    end.

channel_cleanup(Pid) ->
    case get({chpid, Pid}) of
        undefined          -> undefined;
        {channel, Channel} -> erase({channel, Channel}),
                              erase({chpid, Pid}),
                              Channel
    end.

all_channels() -> [Pid || {{chpid, Pid},_} <- get()].

terminate_channels() ->
    NChannels = length([exit(Pid, shutdown) || Pid <- all_channels()]),
    if NChannels > 0 ->
            Timeout = 1000 * ?CHANNEL_TERMINATION_TIMEOUT * NChannels,
            TimerRef = erlang:send_after(Timeout, self(), cancel_wait),
            wait_for_channel_termination(NChannels, TimerRef);
       true -> ok
    end.

wait_for_channel_termination(0, TimerRef) ->
    case erlang:cancel_timer(TimerRef) of
        false -> receive
                     cancel_wait -> ok
                 end;
        _     -> ok
    end;

wait_for_channel_termination(N, TimerRef) ->
    receive
        {'EXIT', Pid, Reason} ->
            case channel_cleanup(Pid) of
                undefined ->
                    exit({abnormal_dependent_exit, Pid, Reason});
                Channel ->
                    case Reason of
                        shutdown -> ok;
                        _ ->
                            rabbit_log:error(
                              "connection ~p, channel ~p - "
                              "error while terminating:~n~p~n",
                              [self(), Channel, Reason])
                    end,
                    wait_for_channel_termination(N-1, TimerRef)
            end;
        cancel_wait ->
            exit(channel_termination_timeout)
    end.

maybe_close(State = #v1{connection_state = closing,
                        queue_collector = Collector}) ->
    case all_channels() of
        [] ->
            %% Spec says "Exclusive queues may only be accessed by the current
            %% connection, and are deleted when that connection closes."
            %% This does not strictly imply synchrony, but in practice it seems
            %% to be what people assume.
            rabbit_queue_collector:delete_all(Collector),
            ok = send_on_channel0(State#v1.sock, #'connection.close_ok'{}),
            close_connection(State);
        _  -> State
    end;
maybe_close(State) ->
    State.

handle_frame(Type, 0, Payload, State = #v1{connection_state = CS})
  when CS =:= closing; CS =:= closed ->
    case analyze_frame(Type, Payload) of
        {method, MethodName, FieldsBin} ->
            handle_method0(MethodName, FieldsBin, State);
        _Other -> State
    end;
handle_frame(_Type, _Channel, _Payload, State = #v1{connection_state = CS})
  when CS =:= closing; CS =:= closed ->
    State;
handle_frame(Type, 0, Payload, State) ->
    case analyze_frame(Type, Payload) of
        error     -> throw({unknown_frame, 0, Type, Payload});
        heartbeat -> State;
        trace     -> State;
        {method, MethodName, FieldsBin} ->
            handle_method0(MethodName, FieldsBin, State);
        Other -> throw({unexpected_frame_on_channel0, Other})
    end;
handle_frame(Type, Channel, Payload, State) ->
    case analyze_frame(Type, Payload) of
        error         -> throw({unknown_frame, Channel, Type, Payload});
        heartbeat     -> throw({unexpected_heartbeat_frame, Channel});
        trace         -> throw({unexpected_trace_frame, Channel});
        AnalyzedFrame ->
            %%?LOGDEBUG("Ch ~p Frame ~p~n", [Channel, AnalyzedFrame]),
            case get({channel, Channel}) of
                {chpid, ChPid} ->
                    case AnalyzedFrame of
                        {method, 'channel.close', _} ->
                            erase({channel, Channel});
                        _ -> ok
                    end,
                    ok = rabbit_framing_channel:process(ChPid, AnalyzedFrame),
                    State;
                closing ->
                    %% According to the spec, after sending a
                    %% channel.close we must ignore all frames except
                    %% channel.close and channel.close_ok.  In the
                    %% event of a channel.close, we should send back a
                    %% channel.close_ok.
                    case AnalyzedFrame of
                        {method, 'channel.close_ok', _} ->
                            erase({channel, Channel});
                        {method, 'channel.close', _} ->
                            %% We're already closing this channel, so
                            %% there's no cleanup to do (notify
                            %% queues, etc.)
                            ok = rabbit_writer:send_command(State#v1.sock,
                                                            #'channel.close_ok'{});
                        _ -> ok
                    end,
                    State;
                undefined ->
                    case State#v1.connection_state of
                        running -> ok = send_to_new_channel(
                                          Channel, AnalyzedFrame, State),
                                   State;
                        Other   -> throw({channel_frame_while_starting,
                                          Channel, Other, AnalyzedFrame})
                    end
            end
    end.

analyze_frame(?FRAME_METHOD, <<ClassId:16, MethodId:16, MethodFields/binary>>) ->
    {method, rabbit_framing:lookup_method_name({ClassId, MethodId}), MethodFields};
analyze_frame(?FRAME_HEADER, <<ClassId:16, Weight:16, BodySize:64, Properties/binary>>) ->
    {content_header, ClassId, Weight, BodySize, Properties};
analyze_frame(?FRAME_BODY, Body) ->
    {content_body, Body};
analyze_frame(?FRAME_TRACE, _Body) ->
    trace;
analyze_frame(?FRAME_HEARTBEAT, <<>>) ->
    heartbeat;
analyze_frame(_Type, _Body) ->
    error.

handle_input(frame_header, <<Type:8,Channel:16,PayloadSize:32>>, State) ->
    %%?LOGDEBUG("Got frame header: ~p/~p/~p~n", [Type, Channel, PayloadSize]),
    {State, {frame_payload, Type, Channel, PayloadSize}, PayloadSize + 1};

handle_input({frame_payload, Type, Channel, PayloadSize}, PayloadAndMarker, State) ->
    case PayloadAndMarker of
        <<Payload:PayloadSize/binary, ?FRAME_END>> ->
            %%?LOGDEBUG("Frame completed: ~p/~p/~p~n", [Type, Channel, Payload]),
            NewState = handle_frame(Type, Channel, Payload, State),
            {NewState, frame_header, 7};
        _ ->
            throw({bad_payload, PayloadAndMarker})
    end;

handle_input(handshake, <<"AMQP",1,1,ProtocolMajor,ProtocolMinor>>,
             State = #v1{sock = Sock, connection = Connection}) ->
    case check_version({ProtocolMajor, ProtocolMinor},
                       {?PROTOCOL_VERSION_MAJOR, ?PROTOCOL_VERSION_MINOR}) of
        true ->
            ok = send_on_channel0(
                   Sock,
                   #'connection.start'{
                     version_major = ?PROTOCOL_VERSION_MAJOR,
                     version_minor = ?PROTOCOL_VERSION_MINOR,
                     server_properties = server_properties(),
                     mechanisms = <<"PLAIN AMQPLAIN">>,
                     locales = <<"en_US">> }),
            {State#v1{connection = Connection#connection{
                                     timeout_sec = ?NORMAL_TIMEOUT},
                      connection_state = starting},
             frame_header, 7};
        false ->
            throw({bad_version, ProtocolMajor, ProtocolMinor})
    end;

handle_input(handshake, Other, #v1{sock = Sock}) ->
    ok = inet_op(fun () -> rabbit_net:send(
                             Sock, <<"AMQP",1,1,
                                    ?PROTOCOL_VERSION_MAJOR,
                                    ?PROTOCOL_VERSION_MINOR>>) end),
    throw({bad_header, Other});

handle_input(Callback, Data, _State) ->
    throw({bad_input, Callback, Data}).

%% the 0-8 spec, confusingly, defines the version as 8-0
adjust_version({8,0})   -> {0,8};
adjust_version(Version) -> Version.
check_version(ClientVersion, ServerVersion) ->
    {ClientMajor, ClientMinor} = adjust_version(ClientVersion),
    {ServerMajor, ServerMinor} = adjust_version(ServerVersion),
    ClientMajor > ServerMajor
        orelse
          (ClientMajor == ServerMajor andalso
           ClientMinor >= ServerMinor).

%%--------------------------------------------------------------------------

handle_method0(MethodName, FieldsBin, State) ->
    try
        handle_method0(rabbit_framing:decode_method_fields(
                         MethodName, FieldsBin),
                       State)
    catch exit:Reason ->
            CompleteReason = case Reason of
                                 #amqp_error{method = none} ->
                                     Reason#amqp_error{method = MethodName};
                                 OtherReason -> OtherReason
                             end,
            case State#v1.connection_state of
                running -> send_exception(State, 0, CompleteReason);
                %% We don't trust the client at this point - force
                %% them to wait for a bit so they can't DOS us with
                %% repeated failed logins etc.
                Other   -> timer:sleep(?SILENT_CLOSE_DELAY * 1000),
                           throw({channel0_error, Other, CompleteReason})
            end
    end.

handle_method0(#'connection.start_ok'{mechanism = Mechanism,
                                      response = Response,
                                      client_properties = ClientProperties},
               State = #v1{connection_state = starting,
                           connection = Connection,
                           sock = Sock}) ->
    User = rabbit_access_control:check_login(Mechanism, Response),
    ok = send_on_channel0(
           Sock,
           #'connection.tune'{channel_max = 0,
                              frame_max = ?FRAME_MAX,
                              heartbeat = 0}),
    State#v1{connection_state = tuning,
             connection = Connection#connection{
                            user = User,
                            client_properties = ClientProperties}};
handle_method0(#'connection.tune_ok'{frame_max = FrameMax,
                                     heartbeat = ClientHeartbeat},
               State = #v1{parent = Parent,
                           connection_state = tuning,
                           connection = Connection,
                           sock = Sock}) ->
    if (FrameMax /= 0) and (FrameMax < ?FRAME_MIN_SIZE) ->
            rabbit_misc:protocol_error(
              not_allowed, "frame_max=~w < ~w min size",
              [FrameMax, ?FRAME_MIN_SIZE]);
       (?FRAME_MAX /= 0) and (FrameMax > ?FRAME_MAX) ->
            rabbit_misc:protocol_error(
              not_allowed, "frame_max=~w > ~w max size",
              [FrameMax, ?FRAME_MAX]);
       true ->
            rabbit_heartbeat:start_heartbeat(Parent, Sock, ClientHeartbeat),
            State#v1{connection_state = opening,
                     connection = Connection#connection{
                                    timeout_sec = ClientHeartbeat,
                                    frame_max = FrameMax}}
    end;

handle_method0(#'connection.open'{virtual_host = VHostPath,
                                  insist = Insist},
               State = #v1{connection_state = opening,
                           connection = Connection = #connection{
                                          user = User},
                           sock = Sock}) ->
    ok = rabbit_access_control:check_vhost_access(User, VHostPath),
    NewConnection = Connection#connection{vhost = VHostPath},
    KnownHosts = format_listeners(rabbit_networking:active_listeners()),
    Redirects = compute_redirects(Insist),
    if Redirects == [] ->
            ok = send_on_channel0(
                   Sock,
                   #'connection.open_ok'{known_hosts = KnownHosts}),
            State#v1{connection_state = running,
                     connection = NewConnection};
       true ->
            %% FIXME: 'host' is supposed to only contain one
            %% address; but which one do we pick? This is
            %% really a problem with the spec.
            Host = format_listeners(Redirects),
            rabbit_log:info("connection ~p redirecting to ~p~n",
                            [self(), Host]),
            ok = send_on_channel0(
                   Sock,
                   #'connection.redirect'{host = Host,
                                          known_hosts = KnownHosts}),
            close_connection(State#v1{connection = NewConnection})
    end;
handle_method0(#'connection.close'{},
               State = #v1{connection_state = running}) ->
    lists:foreach(fun rabbit_framing_channel:shutdown/1, all_channels()),
    maybe_close(State#v1{connection_state = closing});
handle_method0(#'connection.close'{},
               State = #v1{connection_state = CS,
                           sock = Sock})
  when CS =:= closing; CS =:= closed ->
    %% We're already closed or closing, so we don't need to cleanup
    %% anything.
    ok = send_on_channel0(Sock, #'connection.close_ok'{}),
    State;
handle_method0(#'connection.close_ok'{},
               State = #v1{connection_state = closed}) ->
    self() ! terminate_connection,
    State;
handle_method0(_Method, State = #v1{connection_state = CS})
  when CS =:= closing; CS =:= closed ->
    State;
handle_method0(_Method, #v1{connection_state = S}) ->
    rabbit_misc:protocol_error(
      channel_error, "unexpected method in connection state ~w", [S]).

send_on_channel0(Sock, Method) ->
    ok = rabbit_writer:internal_send_command(Sock, 0, Method).

format_listeners(Listeners) ->
    list_to_binary(
      rabbit_misc:intersperse(
        $,,
        [io_lib:format("~s:~w", [Host, Port]) ||
            #listener{host = Host, port = Port} <- Listeners])).

compute_redirects(true) -> [];
compute_redirects(false) ->
    Node = node(),
    LNode = rabbit_load:pick(),
    if Node == LNode -> [];
       true -> rabbit_networking:node_listeners(LNode)
    end.

%%--------------------------------------------------------------------------

infos(Items, State) -> [{Item, i(Item, State)} || Item <- Items].

i(pid, #v1{}) ->
    self();
i(address, #v1{sock = Sock}) ->
    {ok, {A, _}} = rabbit_net:sockname(Sock),
    A;
i(port, #v1{sock = Sock}) ->
    {ok, {_, P}} = rabbit_net:sockname(Sock),
    P;
i(peer_address, #v1{sock = Sock}) ->
    {ok, {A, _}} = rabbit_net:peername(Sock),
    A;
i(peer_port, #v1{sock = Sock}) ->
    {ok, {_, P}} = rabbit_net:peername(Sock),
    P;
i(SockStat, #v1{sock = Sock}) when SockStat =:= recv_oct;
                                   SockStat =:= recv_cnt;
                                   SockStat =:= send_oct;
                                   SockStat =:= send_cnt;
                                   SockStat =:= send_pend ->
    case rabbit_net:getstat(Sock, [SockStat]) of
        {ok, [{SockStat, StatVal}]} -> StatVal;
        {error, einval}             -> undefined;
        {error, Error}              -> throw({cannot_get_socket_stats, Error})
    end;
i(state, #v1{connection_state = S}) ->
    S;
i(channels, #v1{}) ->
    length(all_channels());
i(user, #v1{connection = #connection{user = #user{username = Username}}}) ->
    Username;
i(user, #v1{connection = #connection{user = none}}) ->
    '';
i(vhost, #v1{connection = #connection{vhost = VHost}}) ->
    VHost;
i(timeout, #v1{connection = #connection{timeout_sec = Timeout}}) ->
    Timeout;
i(frame_max, #v1{connection = #connection{frame_max = FrameMax}}) ->
    FrameMax;
i(client_properties, #v1{connection = #connection{
                           client_properties = ClientProperties}}) ->
    ClientProperties;
i(Item, #v1{}) ->
    throw({bad_argument, Item}).

%%--------------------------------------------------------------------------

send_to_new_channel(Channel, AnalyzedFrame,
                    State = #v1{queue_collector = Collector, parent = Parent}) ->
    #v1{sock = Sock, connection = #connection{
                       frame_max = FrameMax,
                       user = #user{username = Username},
                       vhost = VHost}} = State,
    ChanSupSup = rabbit_connection_sup:channel_sup_sup(Parent),
    {ok, ChanSup} = rabbit_channel_sup_sup:start_channel(
                      ChanSupSup,
                      [Sock, Channel, FrameMax, self(),
                       Username, VHost, Collector]),
    ChPid = rabbit_channel_sup:framing_channel(ChanSup),
    link(ChPid),
    put({channel, Channel}, {chpid, ChPid}),
    put({chpid, ChPid}, {channel, Channel}),
    ok = rabbit_framing_channel:process(ChPid, AnalyzedFrame).

log_channel_error(ConnectionState, Channel, Reason) ->
    rabbit_log:error("connection ~p (~p), channel ~p - error:~n~p~n",
                     [self(), ConnectionState, Channel, Reason]).

handle_exception(State = #v1{connection_state = closed}, Channel, Reason) ->
    log_channel_error(closed, Channel, Reason),
    State;
handle_exception(State = #v1{connection_state = CS}, Channel, Reason) ->
    log_channel_error(CS, Channel, Reason),
    send_exception(State, Channel, Reason).

send_exception(State, Channel, Reason) ->
    {ShouldClose, CloseChannel, CloseMethod} = map_exception(Channel, Reason),
    NewState = case ShouldClose of
                   true  -> terminate_channels(),
                            close_connection(State);
                   false -> close_channel(Channel, State)
               end,
    ok = rabbit_writer:internal_send_command(
           NewState#v1.sock, CloseChannel, CloseMethod),
    NewState.

map_exception(Channel, Reason) ->
    {SuggestedClose, ReplyCode, ReplyText, FailedMethod} =
        lookup_amqp_exception(Reason),
    ShouldClose = SuggestedClose or (Channel == 0),
    {ClassId, MethodId} = case FailedMethod of
                              {_, _} -> FailedMethod;
                              none   -> {0, 0};
                              _      -> rabbit_framing:method_id(FailedMethod)
                          end,
    {CloseChannel, CloseMethod} =
        case ShouldClose of
            true -> {0, #'connection.close'{reply_code = ReplyCode,
                                            reply_text = ReplyText,
                                            class_id = ClassId,
                                            method_id = MethodId}};
            false -> {Channel, #'channel.close'{reply_code = ReplyCode,
                                                reply_text = ReplyText,
                                                class_id = ClassId,
                                                method_id = MethodId}}
        end,
    {ShouldClose, CloseChannel, CloseMethod}.

%% FIXME: this clause can go when we move to AMQP spec >=8.1
lookup_amqp_exception(#amqp_error{name        = precondition_failed,
                                  explanation = Expl,
                                  method      = Method}) ->
    ExplBin = amqp_exception_explanation(<<"PRECONDITION_FAILED">>, Expl),
    {false, 406, ExplBin, Method};
lookup_amqp_exception(#amqp_error{name        = Name,
                                  explanation = Expl,
                                  method      = Method}) ->
    {ShouldClose, Code, Text} = rabbit_framing:lookup_amqp_exception(Name),
    ExplBin = amqp_exception_explanation(Text, Expl),
    {ShouldClose, Code, ExplBin, Method};
lookup_amqp_exception(Other) ->
    rabbit_log:warning("Non-AMQP exit reason '~p'~n", [Other]),
    {ShouldClose, Code, Text} =
        rabbit_framing:lookup_amqp_exception(internal_error),
    {ShouldClose, Code, Text, none}.

amqp_exception_explanation(Text, Expl) ->
    ExplBin = list_to_binary(Expl),
    CompleteTextBin = <<Text/binary, " - ", ExplBin/binary>>,
    if size(CompleteTextBin) > 255 -> <<CompleteTextBin:252/binary, "...">>;
       true                        -> CompleteTextBin
    end.<|MERGE_RESOLUTION|>--- conflicted
+++ resolved
@@ -240,13 +240,9 @@
     erlang:send_after(?HANDSHAKE_TIMEOUT * 1000, self(),
                       handshake_timeout),
     ProfilingValue = setup_profiling(),
-<<<<<<< HEAD
     [Collector] =
-        [Pid || {collector, Pid, worker, [rabbit_reader_queue_collector]}
+        [Pid || {collector, Pid, worker, [rabbit_queue_collector]}
                     <- supervisor:which_children(Parent)],
-=======
-    {ok, Collector} = rabbit_queue_collector:start_link(),
->>>>>>> e1ab8022
     try
         mainloop(Deb, switch_callback(
                         #v1{parent           = Parent,
@@ -279,16 +275,9 @@
         %%
         %% gen_tcp:close(ClientSock),
         teardown_profiling(ProfilingValue),
-<<<<<<< HEAD
         rabbit_connection_sup:stop(Parent),
         exit(shutdown)
     end.
-=======
-        rabbit_queue_collector:shutdown(Collector),
-        rabbit_misc:unlink_and_capture_exit(Collector)
-    end,
-    done.
->>>>>>> e1ab8022
 
 mainloop(Deb, State = #v1{parent = Parent, sock= Sock, recv_ref = Ref}) ->
     %%?LOGDEBUG("Reader mainloop: ~p bytes available, need ~p~n", [HaveBytes, WaitUntilNBytes]),
